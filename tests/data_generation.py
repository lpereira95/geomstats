import copy
import itertools

import pytest

import geomstats.backend as gs
from geomstats.errors import check_parameter_accepted_values


def better_squeeze(array):
    """Delete possible singleton dimension on first axis."""
    if len(array) == 1:
        return gs.squeeze(array, axis=0)
    return array


def _expand_point(point):
    return gs.expand_dims(point, 0)


def _repeat_point(point, n_reps=2):
    if not gs.is_array(point):
        return [point] * n_reps

    return gs.repeat(_expand_point(point), n_reps, axis=0)


def _expand_and_repeat_point(point, n_reps=2):
    return _expand_point(point), _repeat_point(point, n_reps=n_reps)


class TestData:
    """Class for TestData objects."""

    def generate_tests(self, smoke_test_data, random_test_data=[]):
        """Wrap test data with corresponding markers.

        Parameters
        ----------
        smoke_test_data : list
            Test data that will be marked as smoke.

        random_test_data : list
            Test data that will be marked as random.
            Optional, default: []

        Returns
        -------
        _: list
            Tests.
        """
        tests = []
        for test_data, marker in zip(
            [smoke_test_data, random_test_data], [pytest.mark.smoke, pytest.mark.random]
        ):
            for test_datum in test_data:
                if isinstance(test_datum, dict):
                    test_datum["marks"] = marker
                else:
                    test_datum = list(test_datum)
                    test_datum.append(marker)

                tests.append(test_datum)

        return tests

    def _filter_combs(self, combs, vec_type, threshold):
        MAP_VEC_TYPE = {
            "repeat-first": 1,
            "repeat-second": 0,
        }
        index = MAP_VEC_TYPE[vec_type]
        other_index = (index + 1) % 2

        for comb in combs.copy():
            if comb[index] >= threshold and comb[index] != comb[other_index]:
                combs.remove(comb)

        return combs

    def _generate_datum_vectorization_tests(
        self, datum, comb_indices, arg_names, expected_name, check_expand=True, n_reps=2
    ):

        if expected_name is not None:
            has_expected = True
            expected = datum.get(expected_name)
            expected_rep = _repeat_point(expected, n_reps=n_reps)
        else:
            has_expected = False

        args_combs = []
        for arg_name in arg_names:
            arg = datum.get(arg_name)
            arg_combs = [arg]
            if check_expand:
                arg_combs.extend(_expand_and_repeat_point(arg, n_reps=n_reps))
            else:
                arg_combs.append(_repeat_point(arg, n_reps=n_reps))

            args_combs.append(arg_combs)

        new_data = []
        for indices in comb_indices:
            new_datum = copy.copy(datum)

            if has_expected:
                new_datum[expected_name] = (
                    expected_rep if (1 + int(check_expand)) in indices else expected
                )

            for arg_i, (index, arg_name) in enumerate(zip(indices, arg_names)):
                new_datum[arg_name] = args_combs[arg_i][index]

            new_data.append(new_datum)

        return new_data

    def generate_vectorization_tests(
        self,
        data,
        arg_names,
        expected_name=None,
        check_expand=True,
        n_reps=2,
        vectorization_type="sym",
    ):
        """Create new data with vectorized version of inputs.

        Parameters
        ----------
        data : list of dict
            Data. Each to vectorize.
        arg_names: list
            Name of inputs to vectorize.
        expected_name: str
            Output name in case it needs to be repeated.
        check_expand: bool
            If `True`, expanded version of each input will be tested.
        n_reps: int
            Number of times the input points should be repeated.
        vectorization_type: str
            Possible values are `sym`, `repeat-first`, `repeat-second`.
            `repeat-first` and `repeat-second` only valid for two argument case.
            `repeat-first` and `repeat-second` test asymmetric cases, repeating
            only first or second input, respectively.
        """
        check_parameter_accepted_values(
            vectorization_type,
            "vectorization_type",
            ["sym", "repeat-first", "repeat-second"],
        )

        n_args = len(arg_names)
        if n_args != 2 and vectorization_type != "sym":
            raise NotImplementedError(
                f"`{vectorization_type} only implemented for 2 arguments."
            )

        n_indices = 2 + int(check_expand)
        comb_indices = list(itertools.product(*[range(n_indices)] * len(arg_names)))
        if n_args == 2 and vectorization_type != "sym":
            comb_indices = self._filter_combs(
                comb_indices, vectorization_type, threshold=1 + int(check_expand)
            )

        new_data = []
        for datum in data:
            new_data.extend(
                self._generate_datum_vectorization_tests(
                    datum,
                    comb_indices,
                    arg_names,
                    expected_name=expected_name,
                    check_expand=check_expand,
                    n_reps=n_reps,
                )
            )

        # TODO: mark as vec?
        return self.generate_tests(new_data)


class _ManifoldTestData(TestData):
    """Class for ManifoldTestData: data to test manifold properties."""

    def random_point_belongs_test_data(
        self,
        belongs_atol=gs.atol,
    ):
        """Generate data to check that a random point belongs to the manifold.

        Parameters
        ----------
        belongs_atol : float
            Absolute tolerance for the belongs function.
        """
        random_data = [
            dict(space_args=space_args, n_points=n_points, belongs_atol=belongs_atol)
            for space_args, n_points in zip(self.space_args_list, self.n_points_list)
        ]
        return self.generate_tests([], random_data)

    def projection_belongs_test_data(self, belongs_atol=gs.atol):
<<<<<<< HEAD
        """Generate data to check that a projected point belongs to the manifold.
=======
        """Generate data to check that a point projected on a manifold belongs
        to the manifold.
>>>>>>> 0b08277a

        Parameters
        ----------
        belongs_atol : float
            Absolute tolerance for the belongs function.
        """
        random_data = [
            dict(
                space_args=space_args,
                point=gs.random.normal(size=(n_points,) + shape),
                belongs_atol=belongs_atol,
            )
            for space_args, shape, n_points in zip(
                self.space_args_list, self.shape_list, self.n_points_list
            )
        ]
        return self.generate_tests([], random_data)

    def to_tangent_is_tangent_test_data(
        self,
        is_tangent_atol=gs.atol,
    ):
        """Generate data to check that to_tangent returns a tangent vector.

        Parameters
        ----------
        is_tangent_atol : float
            Absolute tolerance for the is_tangent function.
        """
        random_data = []

        for space_args, shape, n_vecs in zip(
            self.space_args_list, self.shape_list, self.n_vecs_list
        ):
            space = self.Space(*space_args)
            vec = gs.random.normal(size=(n_vecs,) + shape)
            base_point = space.random_point()
            random_data.append(
                dict(
                    space_args=space_args,
                    vector=vec,
                    base_point=base_point,
                    is_tangent_atol=is_tangent_atol,
                )
            )
        return self.generate_tests([], random_data)

    def random_tangent_vec_is_tangent_test_data(
        self,
        is_tangent_atol=gs.atol,
    ):
        """Generate data to check that random tangent vec returns a tangent vector.

        Parameters
        ----------
        is_tangent_atol : float
            Absolute tolerance for the is_tangent function.
        """
        random_data = []

        # TODO: n_vecs_list or self.n_tangent_vecs_list?

        for space_args, n_tangent_vec in zip(self.space_args_list, self.n_vecs_list):
            space = self.Space(*space_args)
            base_point = space.random_point()
            random_data.append(
                dict(
                    space_args=space_args,
                    n_samples=n_tangent_vec,
                    base_point=base_point,
                    is_tangent_atol=is_tangent_atol,
                )
            )
        return self.generate_tests([], random_data)


class _OpenSetTestData(_ManifoldTestData):
    def to_tangent_is_tangent_in_ambient_space_test_data(self):
        """Generate data to check that tangent vectors are in ambient space's
        tangent space.
        """
        random_data = [
            dict(
                space_args=space_args,
                vector=gs.random.normal(size=shape),
                base_point=self.Space(*space_args).random_point(shape[0]),
            )
            for space_args, shape in zip(self.space_args_list, self.shape_list)
        ]
        return self.generate_tests([], random_data)


class _LevelSetTestData(_ManifoldTestData):
    def intrinsic_after_extrinsic_test_data(self):
<<<<<<< HEAD
        """Generate data to check that changing coordinate system twice
        gives back the point.
=======
        """Generate data to check that changing coordinate system twice gives
        back the point.
>>>>>>> 0b08277a

        Assumes that random_point generates points in extrinsic coordinates.
        """
        random_data = [
            dict(
                space_args=space_args,
                point_extrinsic=self.Space(
                    *space_args, default_coords_type="extrinsic"
                ).random_point(n_points),
            )
            for space_args, n_points in zip(self.space_args_list, self.n_points_list)
        ]
        return self.generate_tests([], random_data)

    def extrinsic_after_intrinsic_test_data(self):
<<<<<<< HEAD
        """Generate data to check that changing coordinate system twice
        gives back the point.
=======
        """Generate data to check that changing coordinate system twice gives
        back the point.
>>>>>>> 0b08277a

        Assumes that the first elements in space_args is the dimension of the space.
        """
        random_data = []
        for space_args, n_points in zip(self.space_args_list, self.n_points_list):

            space = self.Space(*space_args, default_coords_type="intrinsic")
            point_intrinsic = space.random_point(n_points)
            random_data.append(
                dict(
                    space_args=space_args,
                    point_intrinsic=point_intrinsic,
                )
            )
        return self.generate_tests([], random_data)


class _LieGroupTestData(_ManifoldTestData):
    def _generate_compose_data(self):
        random_data = []
        for group_args, n_points in zip(self.space_args_list, self.n_points_list):

            group = self.Space(*group_args)
            point = group.random_point(n_points)
            random_data.append(dict(group_args=group_args, point=point))

        return self.generate_tests([], random_data)

    def compose_point_with_inverse_point_is_identity_test_data(self):
        """Generate data to check composition of point, inverse is identity."""
        return self._generate_compose_data()

    def compose_inverse_point_with_point_is_identity_test_data(self):
        """Generate data to check composition of inverse, point is identity."""
        return self._generate_compose_data()

    def compose_point_with_identity_is_point_test_data(self):
        """Generate data to check composition of point, identity is point."""
        return self._generate_compose_data()

    def compose_identity_with_point_is_point_test_data(self):
        """Generate data to check composition of identity, point is point."""
        return self._generate_compose_data()

    def log_after_exp_test_data(self, amplitude=1.0):
        """Generate data to check that group exponential and logarithm are inverse."""
        random_data = []
        for group_args, shape, n_tangent_vecs in zip(
            self.space_args_list, self.shape_list, self.n_tangent_vecs_list
        ):
            group = self.Space(*group_args)
            for base_point in [group.random_point(), group.identity]:

                tangent_vec = group.to_tangent(
                    gs.random.normal(size=(n_tangent_vecs,) + shape) / amplitude,
                    base_point,
                )
                random_data.append(
                    dict(
                        group_args=group_args,
                        tangent_vec=tangent_vec,
                        base_point=base_point,
                    )
                )

        return self.generate_tests([], random_data)

    def exp_after_log_test_data(self):
        """Generate data to check that group logarithm and exponential are inverse."""
        random_data = []
        for group_args, n_points in zip(self.space_args_list, self.n_points_list):
            group = self.Space(*group_args)
            for base_point in [group.random_point(), group.identity]:
                point = group.random_point(n_points)
                random_data.append(
                    dict(
                        group_args=group_args,
                        point=point,
                        base_point=base_point,
                    )
                )
        return self.generate_tests([], random_data)

    def to_tangent_at_identity_belongs_to_lie_algebra_test_data(self):
        """Generate data to check that to tangent at identity belongs to lie algebra."""
        random_data = []

        for group_args, shape, n_vecs in zip(
            self.space_args_list, self.shape_list, self.n_vecs_list
        ):
            vec = gs.random.normal(size=(n_vecs,) + shape)
            random_data.append(dict(group_args=group_args, vector=vec))
        return self.generate_tests([], random_data)


class _VectorSpaceTestData(_ManifoldTestData):
    def basis_belongs_test_data(self):
        """Generate data to check that basis elements belong to vector space."""
        random_data = [
            dict(space_args=space_args) for space_args in self.space_args_list
        ]

        return self.generate_tests([], random_data)

    def basis_cardinality_test_data(self):
        """Generate data to check that the number of basis elements is the dimension."""
        random_data = [
            dict(space_args=space_args) for space_args in self.space_args_list
        ]
        return self.generate_tests([], random_data)

    def random_point_is_tangent_test_data(self, is_tangent_atol=gs.atol):
        """Generate data to check that random point is tangent vector.

        Parameters
        ----------
        is_tangent_atol : float
            Absolute tolerance for the is_tangent function.
        """
        random_data = []
        for space_args, n_points in zip(self.space_args_list, self.n_points_list):
            random_data += [
                dict(
                    space_args=space_args,
                    n_points=n_points,
                    is_tangent_atol=is_tangent_atol,
                )
            ]

        return self.generate_tests([], random_data)

    def to_tangent_is_projection_test_data(
        self,
        rtol=gs.rtol,
        atol=gs.atol,
    ):
        """Generate data to check that to_tangent return projection.

        Parameters
        ----------
        space_cls : Manifold
            Class of the space, i.e. a child class of Manifold.
        space_args_list : list
            List of spaces' args on which tests will run.
        shape_list : list
            List of shapes of the random vectors generated, and projected.
        n_vecs_list : list
            List of integers for the number of random vectors generated.
        rtol : float
            Relative tolerance to test this property.
        atol : float
            Absolute tolerance to test this property.
        """
        random_data = []
        for space_args, shape, n_vecs in zip(
            self.space_args_list, self.shape_list, self.n_vecs_list
        ):
            space = self.Space(*space_args)
            vec = gs.random.normal(size=(n_vecs,) + shape)
            base_point = space.random_point()

            random_data.append(
                dict(
                    space_args=space_args,
                    vector=vec,
                    base_point=base_point,
                    rtol=rtol,
                    atol=atol,
                )
            )

        return self.generate_tests([], random_data)


class _MatrixLieAlgebraTestData(_VectorSpaceTestData):
    def matrix_representation_after_basis_representation_test_data(self):
        """Generate data to check that changing coordinates twice gives back
        the point.
        """
        random_data = [
            dict(
                algebra_args=space_args,
                matrix_rep=self.Space(*space_args).random_point(n_points),
            )
            for space_args, n_points in zip(self.space_args_list, self.n_points_list)
        ]
        return self.generate_tests([], random_data)

    def basis_representation_after_matrix_representation_test_data(self):
        """Generate data to check that changing coordinates twice gives back
        the point.
        """
        random_data = [
            dict(
                algebra_args=space_args,
                basis_rep=self.Space(*space_args).basis_representation(
                    self.Space(*space_args).random_point(n_points)
                ),
            )
            for space_args, n_points in zip(self.space_args_list, self.n_points_list)
        ]
        return self.generate_tests([], random_data)


class _FiberBundleTestData(TestData):
    def is_horizontal_after_horizontal_projection_test_data(self):
        random_data = []
        for space_args, n_points in zip(self.space_args_list, self.n_points_list):
            space = self.Space(*space_args)
            base_point = space.random_point(n_points)
            tangent_vec = space.random_tangent_vec(base_point, n_points)
            data = dict(
                space_args=space_args,
                base_point=base_point,
                tangent_vec=tangent_vec,
            )
            random_data.append(data)
        return self.generate_tests([], random_data)

    def is_vertical_after_vertical_projection_test_data(self):
        random_data = []
        for space_args, n_points in zip(self.space_args_list, self.n_points_list):
            space = self.Space(*space_args)
            base_point = space.random_point(n_points)
            tangent_vec = space.random_tangent_vec(base_point, n_points)
            data = dict(
                space_args=space_args,
                base_point=base_point,
                tangent_vec=tangent_vec,
            )
            random_data.append(data)

        return self.generate_tests([], random_data)

    def is_horizontal_after_log_after_align_test_data(self):
        random_data = [
            dict(
                space_args=space_args,
                base_point=self.Space(*space_args).random_point(n_base_points),
                point=self.Space(*space_args).random_point(n_points),
            )
            for space_args, n_points, n_base_points in zip(
                self.space_args_list, self.n_points_list, self.n_base_points_list
            )
        ]
        return self.generate_tests([], random_data)

    def riemannian_submersion_after_lift_test_data(self):
        random_data = [
            dict(
                space_args=space_args,
                base_point=self.Base(*space_args).random_point(n_points),
            )
            for space_args, n_points in zip(
                self.space_args_list, self.n_base_points_list
            )
        ]
        return self.generate_tests([], random_data)

    def is_tangent_after_tangent_riemannian_submersion_test_data(self):
        random_data = []
        for space_args, n_vecs in zip(self.space_args_list, self.n_vecs_list):
            base_point = self.Space(*space_args).random_point()
            tangent_vec = self.Space(*space_args).random_tangent_vec(base_point, n_vecs)
            d = dict(
                space_args=space_args,
                base_cls=self.Base,
                tangent_vec=tangent_vec,
                base_point=base_point,
            )
            random_data.append(d)
        return self.generate_tests([], random_data)


class _ConnectionTestData(TestData):
    def exp_shape_test_data(self):
        """Generate data to check that exp returns an array of the expected shape."""
        n_samples_list = [3] * len(self.metric_args_list)
        random_data = []
        for connection_args, space, tangent_shape, n_samples in zip(
            self.metric_args_list, self.space_list, self.shape_list, n_samples_list
        ):
            base_point = space.random_point(n_samples)
            tangent_vec = space.to_tangent(
                gs.random.normal(size=(n_samples,) + tangent_shape), base_point
            )
            n_points_list = itertools.product([1, n_samples], [1, n_samples])
            expected_shape_list = [space.shape] + [(n_samples,) + space.shape] * 3
            for (n_tangent_vecs, n_base_points), expected_shape in zip(
                n_points_list, expected_shape_list
            ):
                random_data.append(
                    dict(
                        connection_args=connection_args,
                        tangent_vec=better_squeeze(tangent_vec[:n_tangent_vecs]),
                        base_point=better_squeeze(base_point[:n_base_points]),
                        expected=expected_shape,
                    )
                )
        return self.generate_tests([], random_data)

    def log_shape_test_data(self):
        """Generate data to check that log returns an array of the expected shape."""
        n_samples_list = [3] * len(self.metric_args_list)
        random_data = []
        for connection_args, space, n_samples in zip(
            self.metric_args_list, self.space_list, n_samples_list
        ):
            base_point = space.random_point(n_samples)
            point = space.random_point(n_samples)
            n_points_list = itertools.product([1, n_samples], [1, n_samples])
            expected_shape_list = [space.shape] + [(n_samples,) + space.shape] * 3
            for (n_points, n_base_points), expected_shape in zip(
                n_points_list, expected_shape_list
            ):

                random_data.append(
                    dict(
                        connection_args=connection_args,
                        point=better_squeeze(point[:n_points]),
                        base_point=better_squeeze(base_point[:n_base_points]),
                        expected=expected_shape,
                    )
                )
        return self.generate_tests([], random_data)

    def exp_belongs_test_data(self):
        """Generate data to check that exp gives a point on the manifold."""
        random_data = []
        for connection_args, space, shape, n_tangent_vecs in zip(
            self.metric_args_list,
            self.space_list,
            self.shape_list,
            self.n_tangent_vecs_list,
        ):
            base_point = space.random_point()
            tangent_vec = space.to_tangent(
                gs.random.normal(size=(n_tangent_vecs,) + shape), base_point
            )
            random_data.append(
                dict(
                    connection_args=connection_args,
                    space=space,
                    tangent_vec=tangent_vec,
                    base_point=base_point,
                )
            )
        return self.generate_tests([], random_data)

    def log_is_tangent_test_data(self):
        """Generate data to check that log gives a tangent vector.

        Parameters
        ----------
        self.metric_args_list : list
            List of argument to pass to constructor of the connection.
        space_list : list
            List of manifolds on which the connection is defined.
        n_samples_list : list
            List of number of random data to generate.
        """
        random_data = []
        for connection_args, space, n_points in zip(
            self.metric_args_list, self.space_list, self.n_points_list
        ):
            point = space.random_point(n_points)
            base_point = space.random_point()
            random_data.append(
                dict(
                    connection_args=connection_args,
                    space=space,
                    point=point,
                    base_point=base_point,
                )
            )
        return self.generate_tests([], random_data)

    def geodesic_ivp_belongs_test_data(self):
        """Generate data to check that connection geodesics belong to manifold."""
        random_data = []
        for connection_args, space, n_points, shape in zip(
            self.metric_args_list, self.space_list, self.n_points_list, self.shape_list
        ):
            initial_point = space.random_point()
            initial_tangent_vec = space.to_tangent(
                gs.random.normal(size=shape), initial_point
            )
            random_data.append(
                dict(
                    connection_args=connection_args,
                    space=space,
                    n_points=n_points,
                    initial_point=initial_point,
                    initial_tangent_vec=initial_tangent_vec,
                )
            )
        return self.generate_tests([], random_data)

    def geodesic_bvp_belongs_test_data(self):
        """Generate data to check that connection geodesics belong to manifold."""
        random_data = []
        for connection_args, space, n_points in zip(
            self.metric_args_list,
            self.space_list,
            self.n_points_list,
        ):
            initial_point = space.random_point()
            end_point = space.random_point()
            random_data.append(
                dict(
                    connection_args=connection_args,
                    space=space,
                    n_points=n_points,
                    initial_point=initial_point,
                    end_point=end_point,
                )
            )
        return self.generate_tests([], random_data)

    def exp_after_log_test_data(self):
        """Generate data to check that logarithm and exponential are inverse."""
        random_data = []
        for connection_args, space, n_points in zip(
            self.metric_args_list, self.space_list, self.n_points_list
        ):
            point = space.random_point(n_points)
            base_point = space.random_point()
            random_data.append(
                dict(
                    connection_args=connection_args,
                    point=point,
                    base_point=base_point,
                )
            )
        return self.generate_tests([], random_data)

    def log_after_exp_test_data(
        self,
        amplitude=1.0,
    ):
        """Generate data to check that exponential and logarithm are inverse.

        Parameters
        ----------
        amplitude : float
            Factor to scale the amplitude of a tangent vector to stay in the
            injectivity domain of the exponential map.
        """
        random_data = []
        for connection_args, space, shape, n_tangent_vecs in zip(
            self.metric_args_list,
            self.space_list,
            self.shape_list,
            self.n_tangent_vecs_list,
        ):
            base_point = space.random_point()
            tangent_vec = space.to_tangent(
                gs.random.normal(size=(n_tangent_vecs,) + shape) / amplitude, base_point
            )
            random_data.append(
                dict(
                    connection_args=connection_args,
                    tangent_vec=tangent_vec,
                    base_point=base_point,
                )
            )
        return self.generate_tests([], random_data)

    def exp_ladder_parallel_transport_test_data(self):
        """Generate data to check that end point of ladder matches exponential."""
        random_data = []
        for (
            connection_args,
            space,
            shape,
            n_tangent_vecs,
            n_rungs,
            alpha,
            scheme,
        ) in zip(
            self.metric_args_list,
            self.space_list,
            self.shape_list,
            self.n_tangent_vecs_list,
            self.n_rungs_list,
            self.alpha_list,
            self.scheme_list,
        ):
            base_point = space.random_point()

            tangent_vec = space.to_tangent(
                gs.random.normal(size=(n_tangent_vecs,) + shape), base_point
            )
            direction = space.to_tangent(gs.random.normal(size=shape), base_point)
            random_data.append(
                dict(
                    connection_args=connection_args,
                    direction=direction,
                    tangent_vec=tangent_vec,
                    base_point=base_point,
                    scheme=scheme,
                    n_rungs=n_rungs,
                    alpha=alpha,
                )
            )

        return self.generate_tests([], random_data)

    def exp_geodesic_ivp_test_data(self):
        """Generate data to check that end point of geodesic matches exponential."""
        random_data = []
        for connection_args, space, shape, n_tangent_vecs, n_points in zip(
            self.connection_args_list,
            self.space_list,
            self.shape_list,
            self.n_tangent_vecs_list,
            self.n_points_list,
        ):
            base_point = space.random_point()
            tangent_vec = gs.squeeze(
                space.to_tangent(
                    gs.random.normal(size=(n_tangent_vecs,) + shape), base_point
                )
            )
            random_data.append(
                dict(
                    connection_args=connection_args,
                    n_points=n_points,
                    tangent_vec=tangent_vec,
                    base_point=base_point,
                )
            )
        return self.generate_tests([], random_data)


class _RiemannianMetricTestData(_ConnectionTestData):
    def dist_is_symmetric_test_data(self):
        """Generate data to check that the squared geodesic distance is symmetric.

        Parameters
        ----------
        metric_args_list : list
            List of arguments to pass to constructor of the metric.
        space_list : list
            List of spaces on which the metric is defined.
        n_points_a_list : list
            List of number of points A to generate on the manifold.
        n_points_b_list : list
            List of number of points B to generate on the manifold.
        rtol : float
            Relative tolerance to test this property.
        atol : float
            Absolute tolerance to test this property.
        """
        return self.squared_dist_is_symmetric_test_data()

    def dist_is_positive_test_data(self):
        """Generate data to check that the squared geodesic distance is symmetric."""
        return self.squared_dist_is_positive_test_data()

    def squared_dist_is_symmetric_test_data(self):
        """Generate data to check that the squared geodesic distance is symmetric."""
        random_data = []
        for metric_args, space, n_points_a, n_points_b in zip(
            self.metric_args_list,
            self.space_list,
            self.n_points_a_list,
            self.n_points_b_list,
        ):
            point_a = space.random_point(n_points_a)
            point_b = space.random_point(n_points_b)
            random_data.append(
                dict(
                    metric_args=metric_args,
                    point_a=point_a,
                    point_b=point_b,
                )
            )
        return self.generate_tests([], random_data)

    def squared_dist_is_positive_test_data(self):
        """Generate data to check that the squared geodesic distance is symmetric."""
        random_data = []
        for metric_args, space, n_points_a, n_points_b in zip(
            self.metric_args_list,
            self.space_list,
            self.n_points_a_list,
            self.n_points_b_list,
        ):
            point_a = space.random_point(n_points_a)
            point_b = space.random_point(n_points_b)
            random_data.append(
                dict(
                    metric_args=metric_args,
                    point_a=point_a,
                    point_b=point_b,
                )
            )
        return self.generate_tests([], random_data)

    def dist_is_norm_of_log_test_data(self):
        """Generate data to check that the squared geodesic distance is symmetric."""
        return self.squared_dist_is_symmetric_test_data()

    def inner_product_is_symmetric_test_data(self):
        """Generate data to check that the inner product is symmetric."""
        random_data = []
        for metric_args, space, shape, n_tangent_vecs in zip(
            self.metric_args_list,
            self.space_list,
            self.shape_list,
            self.n_tangent_vecs_list,
        ):
            base_point = space.random_point()
            tangent_vec_a = space.to_tangent(
                gs.random.normal(size=(n_tangent_vecs,) + shape), base_point
            )
            tangent_vec_b = space.to_tangent(
                gs.random.normal(size=(n_tangent_vecs,) + shape), base_point
            )
            random_data.append(
                dict(
                    metric_args=metric_args,
                    tangent_vec_a=tangent_vec_a,
                    tangent_vec_b=tangent_vec_b,
                    base_point=base_point,
                )
            )
        return self.generate_tests([], random_data)

    def dist_point_to_itself_is_zero_test_data(self):
        """Generate data to check that the squared geodesic distance is symmetric."""
        random_data = []
        for metric_args, space, n_points in zip(
            self.metric_args_list, self.space_list, self.n_points_list
        ):
            point = space.random_point(n_points)
            random_data.append(
                dict(
                    metric_args=metric_args,
                    point=point,
                )
            )
        return self.generate_tests([], random_data)

    def parallel_transport_ivp_is_isometry_test_data(self):
        """Generate data to check that parallel transport is an isometry."""
        random_data = []
        for metric_args, space, shape, n_tangent_vecs in zip(
            self.metric_args_list,
            self.space_list,
            self.shape_list,
            self.n_tangent_vecs_list,
        ):
            base_point = space.random_point()

            tangent_vec = space.to_tangent(
                gs.random.normal(size=(n_tangent_vecs,) + shape), base_point
            )
            direction = space.to_tangent(gs.random.normal(size=shape), base_point)
            random_data.append(
                dict(
                    metric_args=metric_args,
                    space=space,
                    tangent_vec=tangent_vec,
                    base_point=base_point,
                    direction=direction,
                )
            )

        return self.generate_tests([], random_data)

    def parallel_transport_bvp_is_isometry_test_data(self):
        """Generate data to check that parallel transport is an isometry."""
        random_data = []
        for metric_args, space, tangent_shape, n_tangent_vecs in zip(
            self.metric_args_list,
            self.space_list,
            self.shape_list,
            self.n_tangent_vecs_list,
        ):
            base_point = space.random_point()

            tangent_vec = space.to_tangent(
                gs.random.normal(size=(n_tangent_vecs,) + tangent_shape), base_point
            )
            end_point = space.random_point()
            random_data.append(
                dict(
                    metric_args=metric_args,
                    space=space,
                    tangent_vec=tangent_vec,
                    base_point=base_point,
                    end_point=end_point,
                )
            )

        return self.generate_tests([], random_data)

    def triangle_inequality_of_dist_test_data(self):
        """Generate data to check the traingle inequality of geodesic distance."""
        random_data = []
        for metric_args, space, n_points in zip(
            self.metric_args_list, self.space_list, self.n_points_list
        ):
            point_a = space.random_point(n_points)
            point_b = space.random_point(n_points)
            point_c = space.random_point(n_points)
            random_data.append(
                dict(
                    metric_args=metric_args,
                    point_a=point_a,
                    point_b=point_b,
                    point_c=point_c,
                )
            )
        return self.generate_tests([], random_data)


class _InvariantMetricTestData(_RiemannianMetricTestData):
    def exp_at_identity_of_lie_algebra_belongs_test_data(self):
        random_data = []
        for metric_args, group, n_tangent_vecs in zip(
            self.metric_args_list, self.group_list, self.n_tangent_vecs_list
        ):
            lie_algebra_point = group.lie_algebra.random_point(n_tangent_vecs)
            random_data.append(
                dict(
                    metric_args=metric_args,
                    group=group,
                    lie_algebra_point=lie_algebra_point,
                )
            )
        return self.generate_tests([], random_data)

    def log_at_identity_belongs_to_lie_algebra_test_data(self):
        random_data = []
        for metric_args, group, n_points in zip(
            self.metric_args_list, self.group_list, self.n_points_list
        ):
            point = group.random_point(n_points)
            random_data.append(
                dict(
                    metric_args=metric_args,
                    group=group,
                    point=point,
                )
            )

        return self.generate_tests([], random_data)

    def exp_after_log_at_identity_test_data(self):
        random_data = []
        for metric_args, group, n_points in zip(
            self.metric_args_list, self.group_list, self.n_points_list
        ):
            point = group.random_point(n_points)
            random_data.append(
                dict(
                    metric_args=metric_args,
                    group=group,
                    point=point,
                )
            )

        return self.generate_tests([], random_data)

    def log_after_exp_at_identity_test_data(
        self,
        amplitude=1.0,
    ):
        random_data = []

        for metric_args, group, shape, n_tangent_vecs in zip(
            self.metric_args_list,
            self.group_list,
            self.shape_list,
            self.n_tangent_vecs_list,
        ):
            base_point = group.random_point()
            tangent_vec = group.to_tangent(
                gs.random.normal(size=(n_tangent_vecs,) + shape) / amplitude,
                base_point,
            )
            random_data.append(
                (
                    dict(
                        metric_args=metric_args,
                        group=group,
                        tangent_vec=tangent_vec,
                    )
                )
            )

        return self.generate_tests([], random_data)


class _QuotientMetricTestData(_RiemannianMetricTestData):
    def dist_is_smaller_than_bundle_dist_test_data(self):
        random_data = []
        for metric_args, bundle, n_points in zip(
            self.metric_args_list, self.bundle_list, self.n_points_list
        ):
            point_a = bundle.random_point(n_points)
            point_b = bundle.random_point(n_points)
            random_data.append(
                dict(
                    metric_args=metric_args,
                    bundle=bundle,
                    point_a=point_a,
                    point_b=point_b,
                )
            )
        return self.generate_tests([], random_data)

    def log_is_horizontal_test_data(self):
        random_data = []
        for metric_args, bundle, n_points in zip(
            self.metric_args_list, self.bundle_list, self.n_points_list
        ):
            point = bundle.random_point(n_points)
            base_point = bundle.random_point()
            random_data.append(
                dict(
                    metric_args=metric_args,
                    bundle=bundle,
                    point=point,
                    base_point=base_point,
                )
            )

        return self.generate_tests([], random_data)


class _PointSetTestData(TestData):
    def random_point_belongs_test_data(self):

        random_data = [
            dict(space_args=space_args, n_points=n_points)
            for space_args, n_points in zip(self.space_args_list, self.n_points_list)
        ]

        return self.generate_tests([], random_data)

    def random_point_output_shape_test_data(self):
        space = self._PointSet(*self.space_args_list[0])

        smoke_data = [
            dict(space=space, n_samples=1),
            dict(space=space, n_samples=2),
        ]

        return self.generate_tests(smoke_data)

    def set_to_array_output_shape_test_data(self):
        space = self._PointSet(*self.space_args_list[0])
        pts = space.random_point(2)

        smoke_data = [
            dict(space=space, points=pts[0]),
            dict(space=space, points=pts),
        ]

        return self.generate_tests(smoke_data)


class _PointTestData(TestData):
    pass


class _PointMetricTestData(TestData):
    def dist_output_shape_test_data(self):
        space = self._PointSet(*self.space_args_list[0])
        metric = self._PointSetMetric(space)
        pts = space.random_point(2)

        dist_fnc = metric.dist

        smoke_data = [
            dict(dist_fnc=dist_fnc, point_a=pts[0], point_b=pts[1]),
            dict(dist_fnc=dist_fnc, point_a=pts[0], point_b=pts),
            dict(dist_fnc=dist_fnc, point_a=pts, point_b=pts[0]),
            dict(dist_fnc=dist_fnc, point_a=pts, point_b=pts),
        ]

        return self.generate_tests(smoke_data)

    def dist_properties_test_data(self):
        space = self._PointSet(*self.space_args_list[0])
        metric = self._PointSetMetric(space)
        pts = space.random_point(3)

        dist_fnc = metric.dist

        smoke_data = [
            dict(dist_fnc=dist_fnc, point_a=pts[0], point_b=pts[1], point_c=pts[2]),
        ]

        return self.generate_tests(smoke_data)

    def geodesic_output_shape_test_data(self):
        space = self._PointSet(*self.space_args_list[0])
        metric = self._PointSetMetric(space)
        pts = space.random_point(2)

        smoke_data = [
            dict(metric=metric, start_point=pts[0], end_point=pts[0], t=0.0),
            dict(metric=metric, start_point=pts[0], end_point=pts[0], t=[0.0, 1.0]),
            dict(metric=metric, start_point=pts[0], end_point=pts, t=0.0),
            dict(metric=metric, start_point=pts[0], end_point=pts, t=[0.0, 1.0]),
            dict(metric=metric, start_point=pts, end_point=pts[0], t=0.0),
            dict(metric=metric, start_point=pts, end_point=pts[0], t=[0.0, 1.0]),
            dict(metric=metric, start_point=pts, end_point=pts, t=0.0),
            dict(metric=metric, start_point=pts, end_point=pts, t=[0.0, 1.0]),
        ]

        return self.generate_tests(smoke_data)

    def geodesic_bounds_test_data(self):
        space = self._PointSet(*self.space_args_list[0])
        metric = self._PointSetMetric(space)
        pts = space.random_point(2)

        smoke_data = [dict(metric=metric, start_point=pts[0], end_point=pts[1])]

        return self.generate_tests(smoke_data)<|MERGE_RESOLUTION|>--- conflicted
+++ resolved
@@ -202,12 +202,7 @@
         return self.generate_tests([], random_data)
 
     def projection_belongs_test_data(self, belongs_atol=gs.atol):
-<<<<<<< HEAD
         """Generate data to check that a projected point belongs to the manifold.
-=======
-        """Generate data to check that a point projected on a manifold belongs
-        to the manifold.
->>>>>>> 0b08277a
 
         Parameters
         ----------
@@ -302,13 +297,8 @@
 
 class _LevelSetTestData(_ManifoldTestData):
     def intrinsic_after_extrinsic_test_data(self):
-<<<<<<< HEAD
         """Generate data to check that changing coordinate system twice
         gives back the point.
-=======
-        """Generate data to check that changing coordinate system twice gives
-        back the point.
->>>>>>> 0b08277a
 
         Assumes that random_point generates points in extrinsic coordinates.
         """
@@ -324,13 +314,8 @@
         return self.generate_tests([], random_data)
 
     def extrinsic_after_intrinsic_test_data(self):
-<<<<<<< HEAD
         """Generate data to check that changing coordinate system twice
         gives back the point.
-=======
-        """Generate data to check that changing coordinate system twice gives
-        back the point.
->>>>>>> 0b08277a
 
         Assumes that the first elements in space_args is the dimension of the space.
         """
