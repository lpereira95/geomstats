"""Unit tests for the notebooks."""

import subprocess
import tempfile

import geomstats.tests


def _exec_notebook(path):

    file_name = tempfile.NamedTemporaryFile(suffix='.ipynb').name
    args = [
        'jupyter',
        'nbconvert',
        '--to',
        'notebook',
        '--execute',
        '--ExecutePreprocessor.timeout=1000',
        '--ExecutePreprocessor.kernel_name=python3',
        '--output',
        file_name,
        path,
    ]
    subprocess.check_call(args)


class TestNotebooks(geomstats.tests.TestCase):
    @staticmethod
    def test_01_data_on_manifolds():
        _exec_notebook('notebooks/01_data_on_manifolds.ipynb')

    @staticmethod
    def test_02_from_vector_spaces_to_manifolds():
        _exec_notebook('notebooks/02_from_vector_spaces_to_manifolds.ipynb')

    @staticmethod
    @geomstats.tests.np_and_pytorch_only
    def test_03_simple_machine_learning_tangent_spaces():
        _exec_notebook(
            'notebooks/03_simple_machine_learning_tangent_spaces.ipynb')

    @staticmethod
    @geomstats.tests.np_only
    def test_04_frechet_mean_and_tangent_pca():
        _exec_notebook('notebooks/04_frechet_mean_and_tangent_pca.ipynb')

    @staticmethod
    @geomstats.tests.np_and_pytorch_only
    def test_05_embedding_graph_structured_data_h2():
        _exec_notebook('notebooks/05_embedding_graph_structured_data_h2.ipynb')

    @staticmethod
    @geomstats.tests.np_only
    def test_06_information_geometry():
        _exec_notebook('notebooks/06_information_geometry.ipynb')

    @staticmethod
    @geomstats.tests.np_and_pytorch_only
    def test_07_k_mean_clustering_on_sphere():
        _exec_notebook('notebooks/06_k_mean_clustering_on_sphere.ipynb')

    @staticmethod
    @geomstats.tests.np_only
    def test_08_emg_hand_gesture_classification():
        _exec_notebook('notebooks/07_emg_hand_gesture_classification.ipynb')

    @staticmethod
    @geomstats.tests.np_only
<<<<<<< HEAD
    def test_10_kendall_shape_spaces_hands():
        _exec_notebook('notebooks/10_kendall_shape_spaces_hands.ipynb')
=======
    def test_09_kendall_shape_space():
        _exec_notebook('notebooks/08_kendall_shape_space.ipynb')
>>>>>>> 6af10dde
<|MERGE_RESOLUTION|>--- conflicted
+++ resolved
@@ -66,10 +66,10 @@
 
     @staticmethod
     @geomstats.tests.np_only
-<<<<<<< HEAD
     def test_10_kendall_shape_spaces_hands():
         _exec_notebook('notebooks/10_kendall_shape_spaces_hands.ipynb')
-=======
+
+    @staticmethod
+    @geomstats.tests.np_only
     def test_09_kendall_shape_space():
-        _exec_notebook('notebooks/08_kendall_shape_space.ipynb')
->>>>>>> 6af10dde
+        _exec_notebook('notebooks/08_kendall_shape_space.ipynb')