import geomstats.backend as gs
import tests.conftest
from geomstats.geometry.special_orthogonal import SpecialOrthogonal
from tests.conftest import Parametrizer, TestCase, pytorch_backend
from tests.data.special_orthogonal_data import (
    BiInvariantMetricTestData,
    InvariantMetricTestData,
    SpecialOrthogonal3TestData,
    SpecialOrthogonalTestData,
)
from tests.geometry_test_cases import InvariantMetricTestCase, LieGroupTestCase

EPSILON = 1e-5


class TestSpecialOrthogonal(LieGroupTestCase, metaclass=Parametrizer):

    skip_test_exp_after_log = pytorch_backend()
    skip_test_projection_belongs = True
    skip_test_to_tangent_at_identity_belongs_to_lie_algebra = True
<<<<<<< HEAD
    skip_test_random_tangent_vec_is_tangent = True
=======
    skip_test_covariant_riemann_tensor_is_skew_symmetric_1 = True
    skip_test_covariant_riemann_tensor_is_skew_symmetric_2 = True
    skip_test_covariant_riemann_tensor_bianchi_identity = True
    skip_test_covariant_riemann_tensor_is_interchange_symmetric = True
    skip_test_riemann_tensor_shape = True
    skip_test_scalar_curvature_shape = True
    skip_test_ricci_tensor_shape = True
    skip_test_sectional_curvature_shape = True
>>>>>>> b89ae099

    testing_data = SpecialOrthogonalTestData()

    def test_belongs(self, n, mat, expected):
        self.assertAllClose(self.Space(n).belongs(gs.array(mat)), gs.array(expected))

    def test_dim(self, n, expected):
        self.assertAllClose(self.Space(n).dim, expected)

    def test_identity(self, n, point_type, expected):
        self.assertAllClose(self.Space(n, point_type).identity, gs.array(expected))

    def test_is_tangent(self, n, vec, base_point, expected):
        group = self.Space(n)
        self.assertAllClose(
            group.is_tangent(gs.array(vec), base_point), gs.array(expected)
        )

    def test_skew_to_vector_and_vector_to_skew(self, n, point_type, vec):
        group = self.Space(n, point_type)
        mat = group.skew_matrix_from_vector(gs.array(vec))
        result = group.vector_from_skew_matrix(mat)
        self.assertAllClose(result, vec)

    def test_are_antipodals(self, n, mat1, mat2, expected):
        group = self.Space(n)
        self.assertAllClose(group.are_antipodals(mat1, mat2), gs.array(expected))

    def test_log_at_antipodals_value_error(self, n, point, base_point, expected):
        group = self.Space(n)
        with expected:
            group.log(point, base_point)

    def test_from_vector_from_matrix(self, n, n_samples):
        group = self.Space(n)
        groupvec = self.Space(n, point_type="vector")
        point = groupvec.random_point(n_samples)
        rot_mat = group.matrix_from_rotation_vector(point)
        self.assertAllClose(
            group.rotation_vector_from_matrix(rot_mat), group.regularize(point)
        )

    def test_rotation_vector_from_matrix(self, n, point_type, point, expected):
        group = self.Space(n, point_type)
        self.assertAllClose(
            group.rotation_vector_from_matrix(gs.array(point)), gs.array(expected)
        )

    def test_projection(self, n, point_type, mat, expected):
        group = self.Space(n=n, point_type=point_type)
        self.assertAllClose(group.projection(mat), expected)

    def test_projection_shape(self, n, point_type, n_samples, expected):
        group = self.Space(n=n, point_type=point_type)
        self.assertAllClose(
            gs.shape(group.projection(group.random_point(n_samples))), expected
        )

    def test_skew_matrix_from_vector(self, n, vec, expected):
        group = self.Space(n=n, point_type="vector")
        self.assertAllClose(group.skew_matrix_from_vector(gs.array(vec)), expected)

    def test_rotation_vector_rotation_matrix_regularize(self, n, point):
        group = SpecialOrthogonal(n=n)
        rot_mat = group.matrix_from_rotation_vector(gs.array(point))
        self.assertAllClose(
            group.regularize(gs.array(point)),
            group.rotation_vector_from_matrix(rot_mat),
        )

    def test_matrix_from_rotation_vector(self, n, rot_vec, expected):
        group = SpecialOrthogonal(n)
        result = group.matrix_from_rotation_vector(rot_vec)
        self.assertAllClose(result, expected)

    def test_compose_with_inverse_is_identity(self, space_args):
        group = SpecialOrthogonal(*space_args)
        point = gs.squeeze(group.random_point())
        inv_point = group.inverse(point)
        self.assertAllClose(group.compose(point, inv_point), group.identity)

    def test_compose(self, n, point_type, point_a, point_b, expected):
        group = SpecialOrthogonal(n, point_type)
        result = group.compose(point_a, point_b)
        self.assertAllClose(result, expected)

    def test_regularize(self, n, point_type, angle, expected):
        group = SpecialOrthogonal(n, point_type)
        result = group.regularize(angle)
        self.assertAllClose(result, expected)

    def test_exp(self, n, point_type, tangent_vec, base_point, expected):
        group = self.Space(n, point_type)
        result = group.exp(tangent_vec, base_point)
        self.assertAllClose(result, expected)

    def test_log(self, n, point_type, point, base_point, expected):
        group = self.Space(n, point_type)
        result = group.log(point=point, base_point=base_point)
        self.assertAllClose(result, expected)

    def test_compose_shape(self, n, point_type, n_samples):
        group = self.Space(n, point_type=point_type)
        n_points_a = group.random_uniform(n_samples=n_samples)
        n_points_b = group.random_uniform(n_samples=n_samples)
        one_point = group.random_uniform(n_samples=1)

        result = group.compose(one_point, n_points_a)
        self.assertAllClose(gs.shape(result), (n_samples,) + group.shape)

        result = group.compose(n_points_a, one_point)
        self.assertAllClose(gs.shape(result), (n_samples,) + group.shape)

        result = group.compose(n_points_a, n_points_b)
        self.assertAllClose(gs.shape(result), (n_samples,) + group.shape)

    def test_rotation_vector_and_rotation_matrix(self, n, point_type, rot_vec):
        group = self.Space(n, point_type=point_type)
        rot_mats = group.matrix_from_rotation_vector(rot_vec)
        result = group.rotation_vector_from_matrix(rot_mats)
        expected = group.regularize(rot_vec)
        self.assertAllClose(result, expected)


class TestSpecialOrthogonal3Vectors(TestCase, metaclass=Parametrizer):
    testing_data = SpecialOrthogonal3TestData()
    Space = testing_data.Space

    def test_tait_bryan_angles_matrix(self, coord, order, vec, mat):
        group = self.Space(3, point_type="vector")

        mat_from_vec = group.matrix_from_tait_bryan_angles(vec, coord, order)
        self.assertAllClose(mat_from_vec, mat)
        vec_from_mat = group.tait_bryan_angles_from_matrix(mat, coord, order)
        self.assertAllClose(vec_from_mat, vec)

    def test_tait_bryan_angles_quaternion(self, coord, order, vec, quat):
        group = self.Space(3, point_type="vector")

        quat_from_vec = group.quaternion_from_tait_bryan_angles(vec, coord, order)
        self.assertAllClose(quat_from_vec, quat)
        vec_from_quat = group.tait_bryan_angles_from_quaternion(quat, coord, order)
        self.assertAllClose(vec_from_quat, vec)

    def test_quaternion_from_rotation_vector_tait_bryan_angles(
        self, coord, order, point
    ):
        group = self.Space(3, point_type="vector")

        quat = group.quaternion_from_rotation_vector(point)
        tait_bryan_angle = group.tait_bryan_angles_from_quaternion(quat, coord, order)
        result = group.quaternion_from_tait_bryan_angles(tait_bryan_angle, coord, order)
        self.assertAllClose(result, quat)

    def test_tait_bryan_angles_rotation_vector(self, coord, order, point):
        group = self.Space(3, point_type="vector")

        tait_bryan_angle = group.tait_bryan_angles_from_rotation_vector(
            point, coord, order
        )
        result = group.rotation_vector_from_tait_bryan_angles(
            tait_bryan_angle, coord, order
        )
        expected = group.regularize(point)
        self.assertAllClose(result, expected)

    def test_quaternion_and_rotation_vector_with_angles_close_to_pi(self, point):
        group = self.Space(3, point_type="vector")

        quaternion = group.quaternion_from_rotation_vector(point)
        result = group.rotation_vector_from_quaternion(quaternion)
        expected1 = group.regularize(point)
        expected2 = -1 * expected1
        expected = gs.allclose(result, expected1) or gs.allclose(result, expected2)
        self.assertTrue(expected)

    def test_quaternion_and_matrix_with_angles_close_to_pi(self, point):
        group = self.Space(3, point_type="vector")
        mat = group.matrix_from_rotation_vector(point)
        quat = group.quaternion_from_matrix(mat)
        result = group.matrix_from_quaternion(quat)
        expected1 = mat
        expected2 = gs.linalg.inv(mat)
        expected = gs.allclose(result, expected1) or gs.allclose(result, expected2)
        self.assertTrue(expected)

    def test_rotation_vector_and_rotation_matrix_with_angles_close_to_pi(self, point):
        group = self.Space(3, point_type="vector")
        mat = group.matrix_from_rotation_vector(point)
        result = group.rotation_vector_from_matrix(mat)
        expected1 = group.regularize(point)
        expected2 = -1 * expected1
        expected = gs.allclose(result, expected1) or gs.allclose(result, expected2)
        self.assertTrue(expected)

    def test_lie_bracket(self, tangent_vec_a, tangent_vec_b, base_point, expected):
        group = self.Space(3, point_type="vector")
        result = group.lie_bracket(tangent_vec_a, tangent_vec_b, base_point)
        self.assertAllClose(result, expected)

    @tests.conftest.np_autograd_and_torch_only
    def test_group_exp_after_log_with_angles_close_to_pi(self, point, base_point):
        """
        This tests that the composition of
        log and exp gives identity.
        """
        # TODO(nguigs): fix this test for tf
        group = self.Space(3, point_type="vector")
        result = group.exp(group.log(point, base_point), base_point)
        expected = group.regularize(point)
        inv_expected = -expected

        self.assertTrue(
            gs.allclose(result, expected, atol=5e-3)
            or gs.allclose(result, inv_expected, atol=5e-3)
        )

    def test_group_log_after_exp_with_angles_close_to_pi(self, tangent_vec, base_point):
        """
        This tests that the composition of
        log and exp gives identity.
        """
        group = self.Space(3, point_type="vector")
        result = group.log(group.exp(tangent_vec, base_point), base_point)
        metric = group.left_canonical_metric
        reg_tangent_vec = group.regularize_tangent_vec(
            tangent_vec=tangent_vec, base_point=base_point, metric=metric
        )
        expected = reg_tangent_vec
        inv_expected = -expected
        self.assertTrue(
            gs.allclose(result, expected, atol=5e-3)
            or gs.allclose(result, inv_expected, atol=5e-3)
        )

    def test_left_jacobian_vectorization(self, n_samples):
        group = self.Space(3, point_type="vector")
        points = group.random_uniform(n_samples=n_samples)
        jacobians = group.jacobian_translation(point=points, left_or_right="left")
        self.assertAllClose(gs.shape(jacobians), (n_samples, group.dim, group.dim))

    def test_inverse(self, n_samples):
        group = self.Space(3, point_type="vector")
        points = group.random_uniform(n_samples=n_samples)
        result = group.inverse(points)

        self.assertAllClose(gs.shape(result), (n_samples, group.dim))

    def test_left_jacobian_through_its_determinant(self, point, expected):
        group = self.Space(3, point_type="vector")
        jacobian = group.jacobian_translation(point=point, left_or_right="left")
        result = gs.linalg.det(jacobian)
        self.assertAllClose(result, expected)

    def test_compose_and_inverse(self, point):
        group = self.Space(3, point_type="vector")
        inv_point = group.inverse(point)
        result = group.compose(point, inv_point)
        expected = group.identity
        self.assertAllClose(result, expected)
        result = group.compose(inv_point, point)
        self.assertAllClose(result, expected)

    def test_compose_regularize(self, point):
        group = self.Space(3, point_type="vector")
        result = group.compose(point, group.identity)
        expected = group.regularize(point)
        self.assertAllClose(result, expected)

        result = group.compose(group.identity, point)
        expected = group.regularize(point)
        self.assertAllClose(result, expected)

    def test_compose_regularize_angles_close_to_pi(self, point):
        group = self.Space(3, point_type="vector")
        result = group.compose(point, group.identity)
        expected = group.regularize(point)
        inv_expected = -expected
        self.assertTrue(
            gs.allclose(result, expected) or gs.allclose(result, inv_expected)
        )

        result = group.compose(group.identity, point)
        expected = group.regularize(point)
        inv_expected = -expected
        self.assertTrue(
            gs.allclose(result, expected) or gs.allclose(result, inv_expected)
        )

    @tests.conftest.np_autograd_and_tf_only
    def test_regularize_extreme_cases(self, point, expected):
        group = SpecialOrthogonal(3, "vector")
        result = group.regularize(point)
        self.assertAllClose(result, expected)

    def test_regularize(self, point, expected):
        group = SpecialOrthogonal(3, "vector")
        result = group.regularize(point)
        self.assertAllClose(result, expected)


class TestBiInvariantMetric(InvariantMetricTestCase, metaclass=Parametrizer):
    skip_test_exp_geodesic_ivp = True
    skip_test_log_after_exp_at_identity = True
    skip_test_triangle_inequality_of_dist = True
    skip_test_covariant_riemann_tensor_is_skew_symmetric_1 = True
    skip_test_covariant_riemann_tensor_is_skew_symmetric_2 = True
    skip_test_covariant_riemann_tensor_bianchi_identity = True
    skip_test_covariant_riemann_tensor_is_interchange_symmetric = True
    skip_test_riemann_tensor_shape = True
    skip_test_scalar_curvature_shape = True
    skip_test_ricci_tensor_shape = True
    skip_test_sectional_curvature_shape = True

    testing_data = BiInvariantMetricTestData()

    def test_squared_dist_is_less_than_squared_pi(self, point_1, point_2):
        """
        This test only concerns the canonical metric.
        For other metrics, the scaling factor can give
        distances above pi.
        """
        group = SpecialOrthogonal(3, "vector")
        metric = self.Metric(SpecialOrthogonal(3, "vector"))
        point_1 = group.regularize(point_1)
        point_2 = group.regularize(point_2)

        sq_dist = metric.squared_dist(point_1, point_2)
        diff = sq_dist - gs.pi**2
        self.assertTrue(diff <= 0 or abs(diff) < EPSILON, f"sq_dist = {sq_dist}")

    def test_exp(self, tangent_vec, base_point, expected):
        metric = self.Metric(SpecialOrthogonal(3, "vector"))
        result = metric.exp(tangent_vec, base_point)
        self.assertAllClose(result, expected)

    def test_log(self, point, base_point, expected):
        metric = self.Metric(SpecialOrthogonal(3, "vector"))
        result = metric.log(point, base_point)
        self.assertAllClose(result, expected)

    @tests.conftest.np_autograd_and_tf_only
    def test_distance_broadcast(self, n):
        group = SpecialOrthogonal(n=n)
        point = group.random_point(5)
        result = group.bi_invariant_metric.dist_broadcast(point[:3], point)
        expected = []
        for a in point[:3]:
            expected.append(group.bi_invariant_metric.dist(a, point))
        expected = gs.stack(expected)
        self.assertAllClose(result, expected)


class TestInvariantMetricOnSO3(TestCase, metaclass=Parametrizer):
    skip_test_exp_geodesic_ivp = True
    skip_test_covariant_riemann_tensor_is_skew_symmetric_1 = True
    skip_test_covariant_riemann_tensor_is_skew_symmetric_2 = True
    skip_test_covariant_riemann_tensor_bianchi_identity = True
    skip_test_covariant_riemann_tensor_is_interchange_symmetric = True
    skip_test_riemann_tensor_shape = True
    skip_test_scalar_curvature_shape = True
    skip_test_ricci_tensor_shape = True
    skip_test_sectional_curvature_shape = True

    testing_data = InvariantMetricTestData()
    Metric = testing_data.Metric

    def test_squared_dist_is_symmetric(
        self, metric_mat_at_identity, left_or_right, point_1, point_2
    ):
        group = SpecialOrthogonal(3, "vector")
        metric = self.Metric(
            SpecialOrthogonal(n=3, point_type="vector"),
            metric_mat_at_identity=metric_mat_at_identity,
            left_or_right=left_or_right,
        )
        point_1 = group.regularize(point_1)
        point_2 = group.regularize(point_2)

        sq_dist_1_2 = gs.mod(metric.squared_dist(point_1, point_2) + 1e-4, gs.pi**2)
        sq_dist_2_1 = gs.mod(metric.squared_dist(point_2, point_1) + 1e-4, gs.pi**2)
        self.assertAllClose(sq_dist_1_2, sq_dist_2_1, atol=1e-4)<|MERGE_RESOLUTION|>--- conflicted
+++ resolved
@@ -18,9 +18,6 @@
     skip_test_exp_after_log = pytorch_backend()
     skip_test_projection_belongs = True
     skip_test_to_tangent_at_identity_belongs_to_lie_algebra = True
-<<<<<<< HEAD
-    skip_test_random_tangent_vec_is_tangent = True
-=======
     skip_test_covariant_riemann_tensor_is_skew_symmetric_1 = True
     skip_test_covariant_riemann_tensor_is_skew_symmetric_2 = True
     skip_test_covariant_riemann_tensor_bianchi_identity = True
@@ -29,7 +26,6 @@
     skip_test_scalar_curvature_shape = True
     skip_test_ricci_tensor_shape = True
     skip_test_sectional_curvature_shape = True
->>>>>>> b89ae099
 
     testing_data = SpecialOrthogonalTestData()
 
