--- conflicted
+++ resolved
@@ -116,200 +116,6 @@
     skip_test_exp_geodesic_ivp = True
     skip_test_exp_shape = True
 
-<<<<<<< HEAD
-    class SpecialEuclideanMatrixCanonicalLeftMetricTestData(_RiemannianMetricTestData):
-        n_list = random.sample(range(2, 5), 2)
-        metric_args_list = [(SpecialEuclidean(n),) for n in n_list]
-        shape_list = [(n + 1, n + 1) for n in n_list]
-        space_list = [SpecialEuclidean(n) for n in n_list]
-        n_points_list = [2, 3]
-        n_tangent_vecs_list = [2, 3]
-        n_points_a_list = [2, 3]
-        n_points_b_list = [1]
-        alpha_list = [1] * 2
-        n_rungs_list = [1] * 2
-        scheme_list = ["pole"] * 2
-
-        def left_metric_wrong_group_test_data(self):
-            smoke_data = [
-                dict(group=SpecialEuclidean(2), expected=does_not_raise()),
-                dict(group=SpecialEuclidean(3), expected=does_not_raise()),
-                dict(
-                    group=SpecialEuclidean(2, point_type="vector"),
-                    expected=pytest.raises(ValueError),
-                ),
-                dict(group=SpecialOrthogonal(3), expected=pytest.raises(ValueError)),
-            ]
-            return self.generate_tests(smoke_data)
-
-        def exp_shape_test_data(self):
-            return self._exp_shape_test_data(
-                self.metric_args_list, self.space_list, self.shape_list
-            )
-
-        def log_shape_test_data(self):
-            return self._log_shape_test_data(
-                self.metric_args_list,
-                self.space_list,
-            )
-
-        def squared_dist_is_symmetric_test_data(self):
-            return self._squared_dist_is_symmetric_test_data(
-                self.metric_args_list,
-                self.space_list,
-                self.n_points_a_list,
-                self.n_points_b_list,
-                atol=gs.atol * 1000,
-            )
-
-        def exp_belongs_test_data(self):
-            return self._exp_belongs_test_data(
-                self.metric_args_list,
-                self.space_list,
-                self.shape_list,
-                self.n_tangent_vecs_list,
-                belongs_atol=gs.atol * 1000,
-            )
-
-        def log_is_tangent_test_data(self):
-            return self._log_is_tangent_test_data(
-                self.metric_args_list,
-                self.space_list,
-                self.n_points_list,
-                is_tangent_atol=gs.atol * 1000,
-            )
-
-        def geodesic_ivp_belongs_test_data(self):
-            return self._geodesic_ivp_belongs_test_data(
-                self.metric_args_list,
-                self.space_list,
-                self.shape_list,
-                self.n_points_list,
-                belongs_atol=gs.atol * 100,
-            )
-
-        def geodesic_bvp_belongs_test_data(self):
-            return self._geodesic_bvp_belongs_test_data(
-                self.metric_args_list,
-                self.space_list,
-                self.n_points_list,
-                belongs_atol=gs.atol * 100,
-            )
-
-        def exp_after_log_test_data(self):
-            return self._exp_after_log_test_data(
-                self.metric_args_list,
-                self.space_list,
-                self.n_points_list,
-                rtol=gs.rtol * 100,
-                atol=gs.atol * 100,
-            )
-
-        def log_after_exp_test_data(self):
-            return self._log_after_exp_test_data(
-                self.metric_args_list,
-                self.space_list,
-                self.shape_list,
-                self.n_tangent_vecs_list,
-                amplitude=10,
-                rtol=gs.rtol * 100,
-                atol=gs.atol * 100,
-            )
-
-        def exp_ladder_parallel_transport_test_data(self):
-            return self._exp_ladder_parallel_transport_test_data(
-                self.metric_args_list,
-                self.space_list,
-                self.shape_list,
-                self.n_tangent_vecs_list,
-                self.n_rungs_list,
-                self.alpha_list,
-                self.scheme_list,
-            )
-
-        def exp_geodesic_ivp_test_data(self):
-            return self._exp_geodesic_ivp_test_data(
-                self.metric_args_list,
-                self.space_list,
-                self.shape_list,
-                self.n_tangent_vecs_list,
-                self.n_points_list,
-                rtol=gs.rtol * 100,
-                atol=gs.atol * 100,
-            )
-
-        def parallel_transport_ivp_is_isometry_test_data(self):
-            return self._parallel_transport_ivp_is_isometry_test_data(
-                self.metric_args_list,
-                self.space_list,
-                self.shape_list,
-                self.n_points_list,
-                is_tangent_atol=gs.atol * 1000,
-                atol=gs.atol * 1000,
-            )
-
-        def parallel_transport_bvp_is_isometry_test_data(self):
-            return self._parallel_transport_bvp_is_isometry_test_data(
-                self.metric_args_list,
-                self.space_list,
-                self.shape_list,
-                self.n_points_list,
-                is_tangent_atol=gs.atol * 1000,
-                atol=gs.atol * 1000,
-            )
-
-        def dist_is_symmetric_test_data(self):
-            return self._dist_is_symmetric_test_data(
-                self.metric_args_list,
-                self.space_list,
-                self.n_points_a_list,
-                self.n_points_b_list,
-            )
-
-        def dist_is_positive_test_data(self):
-            return self._dist_is_positive_test_data(
-                self.metric_args_list,
-                self.space_list,
-                self.n_points_a_list,
-                self.n_points_b_list,
-            )
-
-        def squared_dist_is_positive_test_data(self):
-            return self._squared_dist_is_positive_test_data(
-                self.metric_args_list,
-                self.space_list,
-                self.n_points_a_list,
-                self.n_points_b_list,
-            )
-
-        def dist_is_norm_of_log_test_data(self):
-            return self._dist_is_norm_of_log_test_data(
-                self.metric_args_list,
-                self.space_list,
-                self.n_points_a_list,
-                self.n_points_b_list,
-            )
-
-        def dist_point_to_itself_is_zero_test_data(self):
-            return self._dist_point_to_itself_is_zero_test_data(
-                self.metric_args_list, self.space_list, self.n_points_list
-            )
-
-        def inner_product_is_symmetric_test_data(self):
-            return self._inner_product_is_symmetric_test_data(
-                self.metric_args_list,
-                self.space_list,
-                self.shape_list,
-                self.n_tangent_vecs_list,
-            )
-
-        def triangular_inequality_of_dist_test_data(self):
-            return self._triangular_inequality_of_dist_test_data(
-                self.metric_args_list, self.space_list, self.n_points_list
-            )
-
-=======
->>>>>>> 1864374e
     testing_data = SpecialEuclideanMatrixCanonicalLeftMetricTestData()
 
     def test_left_metric_wrong_group(self, group, expected):
@@ -344,200 +150,6 @@
     skip_test_dist_point_to_itself_is_zero = True
     skip_test_squared_dist_is_positive = np_backend()
 
-<<<<<<< HEAD
-    class SpecialEuclideanMatrixCanonicalRightMetricTestData(_RiemannianMetricTestData):
-        n_list = [2]
-        metric_args_list = [
-            (SpecialEuclidean(n), gs.eye(SpecialEuclidean(n).dim), "right")
-            for n in n_list
-        ]
-        shape_list = [(n + 1, n + 1) for n in n_list]
-        space_list = [SpecialEuclidean(n) for n in n_list]
-        n_points_list = random.sample(range(1, 3), 1)
-        n_tangent_vecs_list = random.sample(range(1, 3), 1)
-        n_points_a_list = random.sample(range(1, 3), 1)
-        n_points_b_list = [1]
-        alpha_list = [1] * 1
-        n_rungs_list = [1] * 1
-        scheme_list = ["pole"] * 1
-
-        def exp_shape_test_data(self):
-            return self._exp_shape_test_data(
-                self.metric_args_list, self.space_list, self.shape_list
-            )
-
-        def log_shape_test_data(self):
-            return self._log_shape_test_data(
-                self.metric_args_list,
-                self.space_list,
-            )
-
-        def squared_dist_is_symmetric_test_data(self):
-            return self._squared_dist_is_symmetric_test_data(
-                self.metric_args_list,
-                self.space_list,
-                self.n_points_a_list,
-                self.n_points_b_list,
-                atol=gs.atol * 1000,
-            )
-
-        def exp_belongs_test_data(self):
-            return self._exp_belongs_test_data(
-                self.metric_args_list,
-                self.space_list,
-                self.shape_list,
-                self.n_tangent_vecs_list,
-                belongs_atol=1e-3,
-            )
-
-        def log_is_tangent_test_data(self):
-            return self._log_is_tangent_test_data(
-                self.metric_args_list,
-                self.space_list,
-                self.n_points_list,
-                is_tangent_atol=gs.atol * 1000,
-            )
-
-        def geodesic_ivp_belongs_test_data(self):
-            return self._geodesic_ivp_belongs_test_data(
-                self.metric_args_list,
-                self.space_list,
-                self.shape_list,
-                self.n_points_list,
-                belongs_atol=1e-3,
-            )
-
-        def geodesic_bvp_belongs_test_data(self):
-            return self._geodesic_bvp_belongs_test_data(
-                self.metric_args_list,
-                self.space_list,
-                self.n_points_list,
-                belongs_atol=1e-3,
-            )
-
-        def exp_after_log_test_data(self):
-            return self._exp_after_log_test_data(
-                self.metric_args_list,
-                self.space_list,
-                self.n_points_list,
-                rtol=gs.rtol * 100000,
-                atol=gs.atol * 100000,
-            )
-
-        def log_after_exp_test_data(self):
-            return self._log_after_exp_test_data(
-                self.metric_args_list,
-                self.space_list,
-                self.shape_list,
-                self.n_tangent_vecs_list,
-                amplitude=100.0,
-                rtol=gs.rtol * 10000,
-                atol=gs.atol * 100000,
-            )
-
-        def exp_ladder_parallel_transport_test_data(self):
-            return self._exp_ladder_parallel_transport_test_data(
-                self.metric_args_list,
-                self.space_list,
-                self.shape_list,
-                self.n_tangent_vecs_list,
-                self.n_rungs_list,
-                self.alpha_list,
-                self.scheme_list,
-            )
-
-        def exp_geodesic_ivp_test_data(self):
-            return self._exp_geodesic_ivp_test_data(
-                self.metric_args_list,
-                self.space_list,
-                self.shape_list,
-                self.n_tangent_vecs_list,
-                self.n_points_list,
-                rtol=gs.rtol * 100,
-                atol=gs.atol * 100,
-            )
-
-        def parallel_transport_ivp_is_isometry_test_data(self):
-            return self._parallel_transport_ivp_is_isometry_test_data(
-                self.metric_args_list,
-                self.space_list,
-                self.shape_list,
-                self.n_points_list,
-                is_tangent_atol=gs.atol * 1000,
-                atol=gs.atol * 1000,
-            )
-
-        def parallel_transport_bvp_is_isometry_test_data(self):
-            return self._parallel_transport_bvp_is_isometry_test_data(
-                self.metric_args_list,
-                self.space_list,
-                self.shape_list,
-                self.n_points_list,
-                is_tangent_atol=gs.atol * 1000,
-                atol=gs.atol * 1000,
-            )
-
-        def dist_is_symmetric_test_data(self):
-            return self._dist_is_symmetric_test_data(
-                self.metric_args_list,
-                self.space_list,
-                self.n_points_a_list,
-                self.n_points_b_list,
-            )
-
-        def dist_is_positive_test_data(self):
-            return self._dist_is_positive_test_data(
-                self.metric_args_list,
-                self.space_list,
-                self.n_points_a_list,
-                self.n_points_b_list,
-            )
-
-        def squared_dist_is_positive_test_data(self):
-            return self._squared_dist_is_positive_test_data(
-                self.metric_args_list,
-                self.space_list,
-                self.n_points_a_list,
-                self.n_points_b_list,
-            )
-
-        def dist_is_norm_of_log_test_data(self):
-            return self._dist_is_norm_of_log_test_data(
-                self.metric_args_list,
-                self.space_list,
-                self.n_points_a_list,
-                self.n_points_b_list,
-            )
-
-        def dist_point_to_itself_is_zero_test_data(self):
-            return self._dist_point_to_itself_is_zero_test_data(
-                self.metric_args_list, self.space_list, self.n_points_list
-            )
-
-        def inner_product_is_symmetric_test_data(self):
-            return self._inner_product_is_symmetric_test_data(
-                self.metric_args_list,
-                self.space_list,
-                self.shape_list,
-                self.n_tangent_vecs_list,
-            )
-
-        def triangular_inequality_of_dist_test_data(self):
-            return self._triangular_inequality_of_dist_test_data(
-                self.metric_args_list, self.space_list, self.n_points_list
-            )
-
-        def right_exp_coincides_test_data(self):
-            smoke_data = [
-                dict(
-                    n=2,
-                    initial_vec=gs.array([gs.pi / 2, 1.0, 1.0]),
-                )
-            ]
-            return self.generate_tests(smoke_data)
-
-=======
->>>>>>> 1864374e
     testing_data = SpecialEuclideanMatrixCanonicalRightMetricTestData()
 
     def test_right_exp_coincides(self, n, initial_vec):
