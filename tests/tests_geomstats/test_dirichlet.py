"""Unit tests for the Dirichlet manifold."""

from scipy.stats import dirichlet

import geomstats.backend as gs
import geomstats.tests
from geomstats.geometry.symmetric_matrices import SymmetricMatrices
from tests.conftest import Parametrizer
from tests.data.dirichlet_data import DirichletMetricTestData, DirichletTestData
from tests.geometry_test_cases import OpenSetTestCase, RiemannianMetricTestCase

TF_OR_PYTORCH_BACKEND = (
    geomstats.tests.tf_backend() or geomstats.tests.pytorch_backend()
)


class TestDirichlet(OpenSetTestCase, metaclass=Parametrizer):
    testing_data = DirichletTestData()

    def test_belongs(self, dim, vec, expected):
        self.assertAllClose(self.Space(dim).belongs(gs.array(vec)), expected)

    def test_random_point(self, point, expected):
        self.assertAllClose(point.shape, expected)

    def test_sample(self, dim, point, n_samples, expected):
        self.assertAllClose(self.Space(dim).sample(point, n_samples).shape, expected)

    @geomstats.tests.np_and_autograd_only
    def test_sample_belongs(self, dim, point, n_samples, expected):
        samples = self.Space(dim).sample(point, n_samples)
        self.assertAllClose(gs.sum(samples, axis=-1), expected)

    @geomstats.tests.np_and_autograd_only
    def test_point_to_pdf(self, dim, point, n_samples):
        point = gs.to_ndarray(point, 2)
        n_points = point.shape[0]
        pdf = self.Space(dim).point_to_pdf(point)
        alpha = gs.ones(dim)
        samples = self.Space(dim).sample(alpha, n_samples)
        result = pdf(samples)
        pdf = []
        for i in range(n_points):
            pdf.append(gs.array([dirichlet.pdf(x, point[i, :]) for x in samples]))
        expected = gs.squeeze(gs.stack(pdf, axis=0))
        self.assertAllClose(result, expected)


class TestDirichletMetric(RiemannianMetricTestCase, metaclass=Parametrizer):
    skip_test_exp_shape = True  # because several base points for one vector
    skip_test_log_shape = TF_OR_PYTORCH_BACKEND
    skip_test_exp_belongs = TF_OR_PYTORCH_BACKEND
    skip_test_log_is_tangent = TF_OR_PYTORCH_BACKEND
    skip_test_dist_is_symmetric = TF_OR_PYTORCH_BACKEND
    skip_test_dist_is_positive = TF_OR_PYTORCH_BACKEND
    skip_test_squared_dist_is_symmetric = True
    skip_test_squared_dist_is_positive = TF_OR_PYTORCH_BACKEND
    skip_test_dist_is_norm_of_log = TF_OR_PYTORCH_BACKEND
    skip_test_dist_point_to_itself_is_zero = TF_OR_PYTORCH_BACKEND
    skip_test_log_after_exp = True
    skip_test_exp_after_log = True
    skip_test_parallel_transport_ivp_is_isometry = True
    skip_test_parallel_transport_bvp_is_isometry = True
    skip_test_geodesic_ivp_belongs = True
    skip_test_geodesic_bvp_belongs = True
    skip_test_exp_geodesic_ivp = True
    skip_test_exp_ladder_parallel_transport = True
    skip_test_triangle_inequality_of_dist = (
        geomstats.tests.tf_backend() or geomstats.tests.pytorch_backend()
    )

    testing_data = DirichletMetricTestData()
    Space = testing_data.Space

    @geomstats.tests.np_autograd_and_torch_only
    def test_metric_matrix_shape(self, dim, point, expected):
        return self.assertAllClose(
            self.Metric(dim).metric_matrix(point).shape, expected
        )

    @geomstats.tests.np_autograd_and_torch_only
    def test_metric_matrix_dim_2(self, point):
        param_a = point[..., 0]
        param_b = point[..., 1]
        vector = gs.stack(
            [
                gs.polygamma(1, param_a) - gs.polygamma(1, param_a + param_b),
                -gs.polygamma(1, param_a + param_b),
                gs.polygamma(1, param_b) - gs.polygamma(1, param_a + param_b),
            ],
            axis=-1,
        )
        expected = SymmetricMatrices.from_vector(vector)
        return self.assertAllClose(self.Metric(2).metric_matrix(point), expected)

    @geomstats.tests.np_autograd_and_tf_only
    def test_christoffels_vectorization(self, dim, point, expected):
        return self.assertAllClose(self.Metric(dim).christoffels(point), expected)

    @geomstats.tests.np_autograd_and_tf_only
    def test_christoffels_shape(self, dim, point, expected):
        return self.assertAllClose(self.Metric(dim).christoffels(point).shape, expected)

    @geomstats.tests.np_autograd_and_tf_only
    def test_christoffels_dim_2(self, point, expected):
        return self.assertAllClose(self.Metric(2).christoffels(point), expected)

    @geomstats.tests.np_and_autograd_only
    def test_exp_diagonal(self, dim, param, param_list):
        """Check that the diagonal x1 = ... = xn is totally geodesic."""
        base_point = param * gs.ones(dim)
        initial_vectors = gs.transpose(gs.tile(param_list, (dim, 1)))
        result = self.Metric(dim).exp(initial_vectors, base_point)
        expected = gs.squeeze(gs.transpose(gs.tile(result[..., 0], (dim, 1))))
        return self.assertAllClose(expected, result)

    @geomstats.tests.np_and_autograd_only
    def test_exp_subspace(self, dim, vec, point, expected, atol):
        """Check that subspaces xi1 = ... = xik are totally geodesic."""
        end_point = self.Metric(dim).exp(vec, point)
        result = gs.isclose(end_point - end_point[0], 0.0, atol=atol)
        return self.assertAllClose(expected, result)

    @geomstats.tests.np_and_autograd_only
    def test_exp_vectorization(self, dim, point, tangent_vecs):
        """Test the case with one initial point and several tangent vectors."""
        end_points = self.Metric(dim).exp(tangent_vec=tangent_vecs, base_point=point)
        result = end_points.shape
        expected = (tangent_vecs.shape[0], dim)
        self.assertAllClose(result, expected)

    @geomstats.tests.np_and_autograd_only
    def test_exp_after_log(self, dim, base_point, point):
        log = self.Metric(dim).log(point, base_point, n_steps=500)
        expected = point
        result = self.Metric(dim).exp(tangent_vec=log, base_point=base_point)
        self.assertAllClose(result, expected, rtol=1e-2)

    @geomstats.tests.np_and_autograd_only
    def test_geodesic_ivp_shape(self, dim, point, vec, n_steps, expected):
        t = gs.linspace(0.0, 1.0, n_steps)
        geodesic = self.Metric(dim)._geodesic_ivp(point, vec)
        geodesic_at_t = geodesic(t)
        result = geodesic_at_t.shape
        return self.assertAllClose(result, expected)

    @geomstats.tests.np_and_autograd_only
    def test_geodesic_bvp_shape(self, dim, point_a, point_b, n_steps, expected):
        t = gs.linspace(0.0, 1.0, n_steps)
        geodesic = self.Metric(dim)._geodesic_bvp(point_a, point_b)
        geodesic_at_t = geodesic(t)
        result = geodesic_at_t.shape
        return self.assertAllClose(result, expected)

    @geomstats.tests.np_and_autograd_only
    def test_geodesic(self, dim, point_a, point_b):
        """Check that the norm of the geodesic velocity is constant."""
        n_steps = 10000
        geod = self.Metric(dim).geodesic(initial_point=point_a, end_point=point_b)
        t = gs.linspace(0.0, 1.0, n_steps)
        geod_at_t = geod(t)
        velocity = n_steps * (geod_at_t[1:, :] - geod_at_t[:-1, :])
        velocity_norm = self.Metric(dim).norm(velocity, geod_at_t[:-1, :])
        result = 1 / velocity_norm.min() * (velocity_norm.max() - velocity_norm.min())
        expected = 0.0
        return self.assertAllClose(expected, result, rtol=1.0)

    @geomstats.tests.np_and_autograd_only
    def test_geodesic_shape(self, dim, point, vec, time, expected):
        geod = self.Metric(dim).geodesic(initial_point=point, initial_tangent_vec=vec)
        result = geod(time).shape
        self.assertAllClose(expected, result)

    @geomstats.tests.autograd_and_torch_only
    def test_jacobian_christoffels(self, dim, point):
        result = self.Metric(dim).jacobian_christoffels(point[0, :])
        self.assertAllClose((dim, dim, dim, dim), result.shape)

        expected = gs.autodiff.jacobian(self.Metric(dim).christoffels)(point[0, :])
        self.assertAllClose(expected, result)

        result = self.Metric(dim).jacobian_christoffels(point)
        expected = [
            self.Metric(dim).jacobian_christoffels(point[0, :]),
            self.Metric(dim).jacobian_christoffels(point[1, :]),
        ]
        expected = gs.stack(expected, 0)
        self.assertAllClose(expected, result)

    @geomstats.tests.np_and_autograd_only
    def test_jacobian_in_geodesic_bvp(self, dim, point_a, point_b):
        result = self.Metric(dim).dist(point_a, point_b, jacobian=True)
        expected = self.Metric(dim).dist(point_a, point_b)
        self.assertAllClose(expected, result)

    @geomstats.tests.np_and_autograd_only
    def test_approx_geodesic_bvp(self, dim, point_a, point_b):
        res = self.Metric(dim)._approx_geodesic_bvp(point_a, point_b)
        result = res[0]
        expected = self.Metric(dim).dist(point_a, point_b)
        self.assertAllClose(expected, result, atol=0, rtol=1e-1)

    @geomstats.tests.np_and_autograd_only
    def test_polynomial_init(self, dim, point_a, point_b, expected):
<<<<<<< HEAD
        result = self.metric(dim).dist(point_a, point_b, init="polynomial")
        self.assertAllClose(expected, result, atol=0, rtol=1e-1)

    @geomstats.tests.autograd_only
    def test_sectional_curvature_is_negative(self, dim, base_point):
        tangent_vec_a, tangent_vec_b = self.metric(dim).random_unit_tangent_vec(
            base_point, 2
        )
        result = gs.all(
            self.metric(dim).sectional_curvature(
                tangent_vec_a, tangent_vec_b, base_point
            )
            < 0
        )
        self.assertAllClose(result, True)
=======
        result = self.Metric(dim).dist(point_a, point_b, init="polynomial")
        self.assertAllClose(expected, result, atol=0, rtol=1e-1)
>>>>>>> 897a1a6d
<|MERGE_RESOLUTION|>--- conflicted
+++ resolved
@@ -202,8 +202,7 @@
 
     @geomstats.tests.np_and_autograd_only
     def test_polynomial_init(self, dim, point_a, point_b, expected):
-<<<<<<< HEAD
-        result = self.metric(dim).dist(point_a, point_b, init="polynomial")
+        result = self.Metric(dim).dist(point_a, point_b, init="polynomial")
         self.assertAllClose(expected, result, atol=0, rtol=1e-1)
 
     @geomstats.tests.autograd_only
@@ -217,8 +216,4 @@
             )
             < 0
         )
-        self.assertAllClose(result, True)
-=======
-        result = self.Metric(dim).dist(point_a, point_b, init="polynomial")
-        self.assertAllClose(expected, result, atol=0, rtol=1e-1)
->>>>>>> 897a1a6d
+        self.assertAllClose(result, True)