--- conflicted
+++ resolved
@@ -73,9 +73,6 @@
             tangent_vec_b=tangent_vec_b,
             base_point=base_point,
         )
-<<<<<<< HEAD
-        self.assertAllClose(inner_prod_mat, normal_metric_mat)
-=======
         self.assertAllClose(inner_prod_mat, normal_metric_mat)
 
     def test_inner_product_derivative_and_closed_form_inner_product_derivative(
@@ -90,5 +87,4 @@
             base_point=base_point
         )
         normal_inner_prod_deriv_mat = closed_form_derivative(base_point)
-        self.assertAllClose(inner_prod_deriv_mat, normal_inner_prod_deriv_mat)
->>>>>>> 2f83bcd2
+        self.assertAllClose(inner_prod_deriv_mat, normal_inner_prod_deriv_mat)