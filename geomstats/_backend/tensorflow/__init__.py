--- conflicted
+++ resolved
@@ -924,12 +924,12 @@
     mat = tf.linalg.set_diag(triu_tril_mat, diag)
     return mat
 
-<<<<<<< HEAD
-def divide(a,b, ignore_div_zero = False):
+
+def divide(a, b, ignore_div_zero=False):
     if ignore_div_zero is False:
         return tf.math.divide(a, b)
     return tf.math.divide_no_nan(a, b)
-=======
+
 
 def _ravel_multi_index(multi_index, shape):
     strides = tf.math.cumprod(shape, exclusive=True, reverse=True)
@@ -946,5 +946,4 @@
 
 
 def kron(a, b):
-    return tf.linalg.LinearOperatorKronecker([a, b]).to_dense()
->>>>>>> 23b9df37
+    return tf.linalg.LinearOperatorKronecker([a, b]).to_dense()