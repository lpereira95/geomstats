--- conflicted
+++ resolved
@@ -277,14 +277,7 @@
         aux_d = gs.matmul(inv_aux_4, tangent_vec_a_transconj)
         trace_2 = Matrices.trace_product(aux_c, aux_d)
 
-<<<<<<< HEAD
-        inner_product = trace_1 + trace_2
-        inner_product *= 0.5
-
-        return gs.real(inner_product)
-=======
         return (trace_1 + trace_2) * 0.5
->>>>>>> 2f83bcd2
 
     @staticmethod
     def tangent_vec_from_base_point_to_zero(tangent_vec, base_point):
