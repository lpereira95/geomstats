"""Kendall Pre-Shape space."""

import logging

import geomstats.backend as gs
from geomstats.algebra_utils import flip_determinant
from geomstats.errors import check_tf_error
from geomstats.geometry.embedded_manifold import EmbeddedManifold
from geomstats.geometry.fiber_bundle import FiberBundle
from geomstats.geometry.hypersphere import Hypersphere
from geomstats.geometry.matrices import Matrices, MatricesMetric
from geomstats.geometry.quotient_metric import QuotientMetric
from geomstats.geometry.riemannian_metric import RiemannianMetric
from geomstats.integrator import integrate


class PreShapeSpace(EmbeddedManifold, FiberBundle):
    r"""Class for the Kendall pre-shape space.

    The pre-shape space is the sphere of the space of centered k-ad of
    landmarks in :math: `R^m` (for the Frobenius norm). It is endowed with the
    spherical Procrustes metric d(x, y):= arccos(tr(xy^t)).

    Points are represented by :math: `k \times m` centred matrices as in
    [Nava]_. Beware that this is not the usual convention from the literature.

    Parameters
    ----------
    k_landmarks : int
        Number of landmarks
    m_ambient : int
        Number of coordinates of each landmark.

    References
    ----------
    [Nava]  Nava-Yazdani, E., H.-C. Hege, T. J. Sullivan, and C. von Tycowicz.
            “Geodesic Analysis in Kendall’s Shape Space with Epidemiological
            Applications.”
            Journal of Mathematical Imaging and Vision 62, no. 4 549–59.
            https://doi.org/10.1007/s10851-020-00945-w.
    """

    def __init__(self, k_landmarks, m_ambient):
        embedding_manifold = Matrices(k_landmarks, m_ambient)
        super(PreShapeSpace, self).__init__(
            dim=m_ambient * (k_landmarks - 1) - 1,
            embedding_manifold=embedding_manifold,
            default_point_type='matrix',
            total_space=embedding_manifold,
            ambient_metric=PreShapeMetric(k_landmarks, m_ambient))
        self.embedding_metric = self.embedding_manifold.metric
        self.k_landmarks = k_landmarks
        self.m_ambient = m_ambient
        self.ambient_metric = PreShapeMetric(k_landmarks, m_ambient)

    def belongs(self, point, atol=gs.atol):
        """Test if a point belongs to the pre-shape space.

        This tests whether the point is centered and whether the point's
        Frobenius norm is 1.

        Parameters
        ----------
        point : array-like, shape=[..., k_landmarks, m_ambient]
            Point in Matrices space.
        atol : float
            Tolerance at which to evaluate norm == 1 and mean == 0.
            Optional, default: backend atol.

        Returns
        -------
        belongs : array-like, shape=[...,]
            Boolean evaluating if point belongs to the pre-shape space.
        """
        shape = point.shape[-2:] == (self.k_landmarks, self.m_ambient)
        frob_norm = self.ambient_metric.norm(point)
        diff = gs.abs(frob_norm - 1)
        is_centered = gs.logical_and(self.is_centered(point, atol), shape)
        return gs.logical_and(
            gs.less_equal(diff, atol), is_centered)

    def projection(self, point):
        """Project a point on the pre-shape space.

        Parameters
        ----------
        point : array-like, shape=[..., k_landmarks, m_ambient]
            Point in Matrices space.

        Returns
        -------
        projected_point : array-like, shape=[..., k_landmarks, m_ambient]
            Point projected on the pre-shape space.
        """
        centered_point = self.center(point)
        frob_norm = self.ambient_metric.norm(centered_point)
        projected_point = gs.einsum(
            '...,...ij->...ij', 1. / frob_norm, centered_point)

        return projected_point

    def random_point(self, n_samples=1, bound=1.):
        """Sample in the pre-shape space from the uniform distribution.

        Parameters
        ----------
        n_samples : int
            Number of samples.
            Optional, default: 1.
        bound : float
            Not used.

        Returns
        -------
        samples : array-like, shape=[..., dim + 1]
            Points sampled on the pre-shape space.
        """
        return self.random_uniform(n_samples)

    def random_uniform(self, n_samples=1):
        """Sample in the pre-shape space from the uniform distribution.

        Parameters
        ----------
        n_samples : int
            Number of samples.
            Optional, default: 1.

        Returns
        -------
        samples : array-like, shape=[..., k_landmarks, m_ambient]
            Points sampled on the pre-shape space.
        """
        samples = Hypersphere(
            self.m_ambient * self.k_landmarks - 1).random_uniform(n_samples)
        samples = gs.reshape(samples, (-1, self.k_landmarks, self.m_ambient))
        if n_samples == 1:
            samples = samples[0]
        return self.projection(samples)

    @staticmethod
    def is_centered(point, atol=gs.atol):
        """Check that landmarks are centered around 0.

        Parameters
        ----------
        point : array-like, shape=[..., k_landmarks, m_ambient]
            Point in Matrices space.
        atol :  float
            Tolerance at which to evaluate mean == 0.
            Optional, default: backend atol.

        Returns
        -------
        is_centered : array-like, shape=[...,]
            Boolean evaluating if point is centered.
        """
        mean = gs.mean(point, axis=-2)
        return gs.all(gs.isclose(mean, 0., atol=atol), axis=-1)

    @staticmethod
    def center(point):
        """Center landmarks around 0.

        Parameters
        ----------
        point : array-like, shape=[..., k_landmarks, m_ambient]
            Point in Matrices space.

        Returns
        -------
        centered : array-like, shape=[..., k_landmarks, m_ambient]
            Point with centered landmarks.
        """
        mean = gs.mean(point, axis=-2)
        return point - mean[..., None, :]

    def to_tangent(self, vector, base_point):
        """Project a vector to the tangent space.

        Project a vector in the embedding matrix space
        to the tangent space of the pre-shape space at a base point.

        Parameters
        ----------
        vector : array-like, shape=[..., k_landmarks, m_ambient]
            Vector in Matrix space.
        base_point : array-like, shape=[..., k_landmarks, m_ambient]
            Point on the pre-shape space defining the tangent space,
            where the vector will be projected.

        Returns
        -------
        tangent_vec : array-like, shape=[..., k_landmarks, m_ambient]
            Tangent vector in the tangent space of the pre-shape space
            at the base point.
        """
        if not gs.all(self.is_centered(base_point)):
            raise ValueError('The base_point does not belong to the pre-shape'
                             ' space')
        vector = self.center(vector)
        sq_norm = Matrices.frobenius_product(base_point, base_point)
        inner_prod = self.ambient_metric.inner_product(base_point, vector)
        coef = inner_prod / sq_norm
        tangent_vec = vector - gs.einsum('...,...ij->...ij', coef, base_point)

        return tangent_vec

    def is_tangent(self, vector, base_point, atol=gs.atol):
        """Check whether the vector is tangent at base_point.

        Parameters
        ----------
        vector : array-like, shape=[..., k_landmarks, m_ambient]
            Vector.
        base_point : array-like, shape=[..., k_landmarks, m_ambient]
            Point on the manifold.
            Optional, default: none.
        atol : float
            Absolute tolerance.
            Optional, default: backend atol.

        Returns
        -------
        is_tangent : bool
            Boolean denoting if vector is a tangent vector at the base point.
        """
        is_centered = self.is_centered(vector, atol)
        inner_prod = self.ambient_metric.inner_product(base_point, vector)
        is_normal = gs.isclose(inner_prod, 0., atol=atol)
        return gs.logical_and(is_centered, is_normal)

    @staticmethod
    def vertical_projection(tangent_vec, base_point, return_skew=False):
        r"""Project to vertical subspace.

        Compute the vertical component of a tangent vector :math: `w` at a
        base point :math: `x` by solving the sylvester equation:
        .. math::
                        `Axx^T + xx^TA = wx^T - xw^T`

        where A is skew-symmetric. Then Ax is the vertical projection of w.

        Parameters
        ----------
        tangent_vec : array-like, shape=[..., k_landmarks, m_ambient]
            Tangent vector to the pre-shape space at `base_point`.
        base_point : array-like, shape=[..., k_landmarks, m_ambient]
            Point on the pre-shape space.
        return_skew : bool
            Whether to return the skew-symmetric matrix A.
            Optional, default: False

        Returns
        -------
        vertical : array-like, shape=[..., k_landmarks, m_ambient]
            Vertical component of `tangent_vec`.
        skew : array-like, shape=[..., m_ambient, m_ambient]
            Vertical component of `tangent_vec`.
        """
        transposed_point = Matrices.transpose(base_point)
        left_term = gs.matmul(transposed_point, base_point)
        alignment = gs.matmul(Matrices.transpose(tangent_vec), base_point)
        right_term = alignment - Matrices.transpose(alignment)
        skew = gs.linalg.solve_sylvester(left_term, left_term, right_term)

        vertical = - gs.matmul(base_point, skew)
        return (vertical, skew) if return_skew else vertical

    def is_horizontal(self, tangent_vec, base_point, atol=gs.atol):
        """Check whether the tangent vector is horizontal at base_point.

        Parameters
        ----------
        tangent_vec : array-like, shape=[..., k_landmarks, m_ambient]
            Tangent vector.
        base_point : array-like, shape=[..., k_landmarks, m_ambient]
            Point on the manifold.
            Optional, default: none.
        atol : float
            Absolute tolerance.
            Optional, default: backend atol.

        Returns
        -------
        is_tangent : bool
            Boolean denoting if tangent vector is horizontal.
        """
        product = gs.matmul(Matrices.transpose(tangent_vec), base_point)
        is_tangent = self.is_tangent(tangent_vec, base_point, atol)
        is_symmetric = Matrices.is_symmetric(product, atol)
        return gs.logical_and(is_tangent, is_symmetric)

    def align(self, point, base_point, **kwargs):
        """Align point to base_point.

        Find the optimal rotation R in SO(m) such that the base point and
        R.point are well positioned.

        Parameters
        ----------
        point : array-like, shape=[..., k_landmarks, m_ambient]
            Point on the manifold.
        base_point : array-like, shape=[..., k_landmarks, m_ambient]
            Point on the manifold.

        Returns
        -------
        aligned : array-like, shape=[..., k_landmarks, m_ambient]
            R.point.
        """
        mat = gs.matmul(Matrices.transpose(point), base_point)
        left, singular_values, right = gs.linalg.svd(mat)
        det = gs.linalg.det(mat)
        conditioning = (
<<<<<<< HEAD
                (singular_values[..., -2]
                 + gs.sign(det) * singular_values[..., -1]) /
                singular_values[..., 0])
        if gs.any(conditioning < 1e-10):
=======
            (singular_values[..., -2]
             + gs.sign(det) * singular_values[..., -1]) /
            singular_values[..., 0])
        if gs.any(conditioning < gs.atol):
>>>>>>> accf4f2c
            logging.warning(f'Singularity close, ill-conditioned matrix '
                            f'encountered: '
                            f'{conditioning[conditioning < 1e-10]}')
        if gs.any(gs.isclose(conditioning, 0.)):
            logging.warning("Alignment matrix is not unique.")
        flipped = flip_determinant(Matrices.transpose(right), det)
        return Matrices.mul(point, left, Matrices.transpose(flipped))

    def integrability_tensor2(self, tangent_vec_a, tangent_vec_b, base_point):
        r"""Compute the fundamental tensor A of the submersion.

        The fundamental tensor A is defined for tangent vectors of the total
        space by [O'Neill]_
        :math: `A_X Y = ver\nabla^M_{hor X} (hor Y)
            + hor \nabla^M_{hor X}( ver Y)`
        where :math: `hor,ver` are the horizontal and vertical projections.

        For the pre-shape space, we have closed-form expressions and the result
        does not depend on the vertical part of :math: `X`.

        Parameters
        ----------
        tangent_vec_a : array-like, shape=[..., {ambient_dim, [n, n]}]
            Tangent vector at `base_point`.
        tangent_vec_b : array-like, shape=[..., {ambient_dim, [n, n]}]
            Tangent vector at `base_point`.
        base_point : array-like, shape=[..., {ambient_dim, [n, n]}]
            Point of the total space.

        Returns
        -------
        vector : array-like, shape=[..., {ambient_dim, [n, n]}]
            Tangent vector at `base_point`, result of the A tensor applied to
            `tangent_vec_a` and `tangent_vec_b`.

        References
        ----------
        [O'Neill]  O’Neill, Barrett. The Fundamental Equations of a Submersion,
        Michigan Mathematical Journal 13, no. 4 (December 1966): 459–69.
        https://doi.org/10.1307/mmj/1028999604.
        """
        # Only the horizontal part of a counts
        horizontal_a = self.horizontal_projection(tangent_vec_a, base_point)
        vertical_b, skew = self.vertical_projection(
            tangent_vec_b, base_point, return_skew=True)
        horizontal_b = tangent_vec_b - vertical_b

        # For the horizontal part of b
        transposed_point = Matrices.transpose(base_point)
        sigma = gs.matmul(transposed_point, base_point)
        alignment = gs.matmul(Matrices.transpose(horizontal_a), horizontal_b)
        right_term = alignment - Matrices.transpose(alignment)
        skew_hor = gs.linalg.solve_sylvester(sigma, sigma, right_term)
        vertical = - gs.matmul(base_point, skew_hor)

        # For the vertical part of b
        vert_part = -gs.matmul(horizontal_a, skew)
        tangent_vert = self.to_tangent(vert_part, base_point)
        horizontal_ = self.horizontal_projection(tangent_vert, base_point)

        return vertical + horizontal_

    def integrability_tensor(self, tangent_vec_x, tangent_vec_e, base_point):
        r"""Compute the fundamental tensor A of the submersion.

        The fundamental tensor A is defined for tangent vectors of the total
        space by [O'Neill]_
        :math: `A_X Y = ver\nabla^M_{hor X} (hor Y)
            + hor \nabla^M_{hor X}( ver Y)`
        where :math: `hor, ver` are the horizontal and vertical projections.

        For the Kendall shape space, we have the closed-form expression at
        base-point P:
        :math: `A_X E = P Sylv_P(E^\top hor(X)) + F + <F,P> P` where  :math:
        `F = hor(X) Sylv_P(P^\top E)` and :math: `Sylv_P(B)` is the
        unique skew-symmetric matrix :math: `\Omega` solution of
        :math: `P^\top P \Omega + \Omega P^\top P = B - B^\top`.

        Parameters
        ----------
        tangent_vec_x : array-like, shape=[..., {ambient_dim, [n, n]}]
            Tangent vector at `base_point`.
        tangent_vec_e : array-like, shape=[..., {ambient_dim, [n, n]}]
            Tangent vector at `base_point`.
        base_point : array-like, shape=[..., {ambient_dim, [n, n]}]
            Point of the total space.

        Returns
        -------
        vector : array-like, shape=[..., {ambient_dim, [n, n]}]
            Tangent vector at `base_point`, result of the A tensor applied to
            `tangent_vec_x` and `tangent_vec_e`.

        References
        ----------
        [O'Neill]  O’Neill, Barrett. The Fundamental Equations of a Submersion,
        Michigan Mathematical Journal 13, no. 4 (December 1966): 459–69.
        https://doi.org/10.1307/mmj/1028999604.
        [Pennec] To appear. Equation (24) p.7.
        """
        hor_x = self.horizontal_projection(tangent_vec_x, base_point)
        p_top = Matrices.transpose(base_point)
        p_top_p = gs.matmul(p_top, base_point)

        def sylv_p(mat_b):
            return gs.linalg.solve_sylvester(
                p_top_p, p_top_p, mat_b - Matrices.transpose(mat_b))

        e_top_hor_x = gs.matmul(Matrices.transpose(tangent_vec_e), hor_x)
        sylv_e_top_hor_x = sylv_p(e_top_hor_x)

        p_top_e = gs.matmul(p_top, tangent_vec_e)
        sylv_p_top_e = sylv_p(p_top_e)

        result = gs.matmul(base_point, sylv_e_top_hor_x) \
                 + gs.matmul(hor_x, sylv_p_top_e)

        return result

    def integrability_tensor_derivative(
            self, hor_tg_vec_x, hor_tg_vec_y, nabla_x_y, tg_vec_e, nabla_x_e,
            base_point):
        r"""Compute the covariant derivative of the integrability tensor A.

        The covariant derivative :math: `\nabla_X^S (A_Y E)` is necessary to
        compute the covariant derivative of the curvature in a submersion.
        The components :math: `\nabla_X^S (A_Y E)` and :math: `A_Y E` are
        computed here for the Kendall shape space at base-point
        :math: `P = base_point` for horizontal vector fields fields :math:
        `X, Y` extending the values :math: `X|_P = tg_vec_x`, :math: `Y|_P =
        tg_vec_y` and a general vector field :math: `E`extending :math:
        `E|_P = tg_vec_e` in a neighborhood of x with covariant derivatives
        :math: `\nabla^S_X Y |_P = nabla_x_y` and
        :math: `\nabla^S_X E |_P = nabla_x_e`.

        Parameters
        ----------
        hor_tg_vec_x : array-like, shape=[..., {ambient_dim, [n, n]}]
            Horizontal tangent vector at `base_point`.
        hor_tg_vec_y : array-like, shape=[..., {ambient_dim, [n, n]}]
            Horizontal tangent vector at `base_point`.
        nabla_x_y : array-like, shape=[..., {ambient_dim, [n, n]}]
            Tangent vector at `base_point`.
        tg_vec_e : array-like, shape=[..., {ambient_dim, [n, n]}]
            Tangent vector at `base_point`.
        nabla_x_e : array-like, shape=[..., {ambient_dim, [n, n]}]
            Tangent vector at `base_point`.
        base_point : array-like, shape=[..., {ambient_dim, [n, n]}]
            Point of the total space.

        Returns
        -------
        nabla_x_a_y_e : array-like, shape=[..., {ambient_dim, [n, n]}]
            Tangent vector at `base_point`, result of :math: `\nabla_X^S
            (A_Y E)`.
        a_y_e : array-like, shape=[..., {ambient_dim, [n, n]}]
            Tangent vector at `base_point`, result of :math: `A_Y E`.

        References
        ----------
        X Pennec. To be published.
        """
        if not gs.all(self.is_centered(base_point)):
            raise ValueError('The base_point does not belong to the pre-shape'
                             ' space')
        if not gs.all(self.is_horizontal(hor_tg_vec_x, base_point)):
            raise ValueError('Tangent vector x is not horizontal')
        if not gs.all(self.is_horizontal(hor_tg_vec_y, base_point)):
            raise ValueError('Tangent vector y is not horizontal')
        if not gs.all(self.is_tangent(nabla_x_y, base_point)):
            raise ValueError('Vector nabla_x_y is not tangent')
        a_x_y = self.integrability_tensor(hor_tg_vec_x, hor_tg_vec_y,
                                          base_point)
        if not gs.all(self.is_horizontal(nabla_x_y - a_x_y, base_point)):
            raise ValueError('Tangent vector nabla_x_y is not the gradient '
                             'of a horizontal distrinbution')
        if not gs.all(self.is_tangent(tg_vec_e, base_point)):
            raise ValueError('Tangent vector e is not tangent')
        if not gs.all(self.is_tangent(nabla_x_e, base_point)):
            raise ValueError('Vector nabla_x_e is not tangent')

        p_top = Matrices.transpose(base_point)
        p_top_p = gs.matmul(p_top, base_point)
        e_top = Matrices.transpose(tg_vec_e)
        x_top = Matrices.transpose(hor_tg_vec_x)
        y_top = Matrices.transpose(hor_tg_vec_y)

        def sylv_p(mat_b):
            return gs.linalg.solve_sylvester(
                p_top_p, p_top_p, mat_b - Matrices.transpose(mat_b))

        omega_ep = sylv_p(gs.matmul(p_top, tg_vec_e))
        omega_ye = sylv_p(gs.matmul(e_top, hor_tg_vec_y))
        tg_vec_b = gs.matmul(hor_tg_vec_x, omega_ye)
        tg_vec_e_sym = tg_vec_e - 2. * gs.matmul(base_point, omega_ep)

        a_y_e = gs.matmul(base_point, omega_ye) \
                + gs.matmul(hor_tg_vec_y, omega_ep)

        tmp_tg_vec_p = gs.matmul(e_top, nabla_x_y) \
                       - gs.matmul(y_top, nabla_x_e) \
                       - 2. * gs.matmul(p_top, tg_vec_b)

        tmp_tg_vec_y = gs.matmul(p_top, nabla_x_e) \
                       + gs.matmul(x_top, tg_vec_e_sym)

        scal_x_a_y_e = self.ambient_metric.inner_product(
            hor_tg_vec_x, a_y_e, base_point)

        nabla_x_a_y_e = gs.matmul(base_point, sylv_p(tmp_tg_vec_p)) \
                        + tg_vec_b \
                        + gs.matmul(hor_tg_vec_y, sylv_p(tmp_tg_vec_y)) \
                        + gs.matmul(nabla_x_y, omega_ep) \
                        + scal_x_a_y_e * base_point

        return nabla_x_a_y_e, a_y_e

    def integrability_tensor_derivative_parallel(
            self, tg_vec_x, tg_vec_y, tg_vec_z, base_point):
        r"""Compute derivative of the integrability tensor A (special case).

        The covariant derivative :math: `\nabla_X^S (A_Y Z)` of the
        integrability tensor A may be computed more efficiently in the case of
        parallel vector fields in the quotient space. :math:
        `\nabla_X^S (A_Y Z)` and :math: `A_Y Z` are computed here for the
        Kendall shape space with quotient-parallel vector fields :math: `X,
        Y, Z` extending the values tg_vec_x and tg_vec_y and tg_vec_z by
        parallel transport in a neighborhood. Such vector fields verify
        :math: `\nabla^S_X^X = A_X X`, :math: `\nabla^S_X^Y = A_X Y` \and
        similarly for Z.

        Parameters
        ----------
        tg_vec_x : array-like, shape=[..., {ambient_dim, [n, n]}]
            Tangent vector at `base_point`.
        tg_vec_y : array-like, shape=[..., {ambient_dim, [n, n]}]
            Tangent vector at `base_point`.
        tg_vec_z : array-like, shape=[..., {ambient_dim, [n, n]}]
            Tangent vector at `base_point`.
        base_point : array-like, shape=[..., {ambient_dim, [n, n]}]
            Point of the total space.

        Returns
        -------
        nabla_x_a_y_z : array-like, shape=[..., {ambient_dim, [n, n]}]
            Tangent vector at `base_point`, result of :math: `\nabla_X^S
            (A_Y Z)` with `X = tg_vec_x`, `Y = tg_vec_y` and `Z = tg_vec_z`.
        a_y_z : array-like, shape=[..., {ambient_dim, [n, n]}]
            Tangent vector at `base_point`, result of :math:
            `A_Y Z` with `Y = tg_vec_y` and `Z = tg_vec_z`.

        References
        ----------
        X Pennec. To be published.
        """
        # Vectors X and Y have to be horizontal.
        if not gs.all(self.is_centered(base_point)):
            raise ValueError('The base_point does not belong to the pre-shape'
                             ' space')
        if not gs.all(self.is_horizontal(tg_vec_x, base_point)):
            raise ValueError('Tangent vector x is not horizontal')
        if not gs.all(self.is_horizontal(tg_vec_y, base_point)):
            raise ValueError('Tangent vector y is not horizontal')
        if not gs.all(self.is_horizontal(tg_vec_z, base_point)):
            raise ValueError('Tangent vector z is not horizontal')
        # hor_x = self.horizontal_projection(tangent_vec_x, base_point)
        # hor_y = self.horizontal_projection(tangent_vec_y, base_point)

        p_top = Matrices.transpose(base_point)
        p_top_p = gs.matmul(p_top, base_point)

        def sylv_p(mat_b):
            return gs.linalg.solve_sylvester(
                p_top_p, p_top_p, mat_b - Matrices.transpose(mat_b))

        # \Omega_{YZ}  = \Sylv_P(Z^\top Y)
        z_top = Matrices.transpose(tg_vec_z)
        y_top = Matrices.transpose(tg_vec_y)
        omega_yz = sylv_p(gs.matmul(z_top, tg_vec_y))
        a_y_z = gs.matmul(base_point, omega_yz)
        omega_xy = sylv_p(gs.matmul(y_top, tg_vec_x))
        omega_xz = sylv_p(gs.matmul(z_top, tg_vec_x))

        omega_yz_x = gs.matmul(tg_vec_x, omega_yz)
        omega_xz_y = gs.matmul(tg_vec_y, omega_xz)
        omega_xy_z = gs.matmul(tg_vec_z, omega_xy)

        tg_vec_f = 2. * omega_yz_x + omega_xz_y - omega_xy_z
        omega_fp = sylv_p(gs.matmul(p_top, tg_vec_f))
        omega_fp_p = gs.matmul(base_point, omega_fp)

        nabla_x_a_y_z = omega_yz_x - omega_fp_p

        return nabla_x_a_y_z, a_y_z

    def iterated_integrability_tensor_derivative_parallel(
            self, tg_vec_x, tg_vec_y, base_point):
        r"""Compute derivatives of the integrability tensor A (special case).

        The covariant derivative :math: `\nabla_X^Q (A_Y A_X Y) = \nabla_X^S
        (A_Y A_X Y) - A_X A_Y A_X Y` (where :math: `X`and :math: `Y` are
        horizontal vector fields) is a key ingredient in the computation of
        the covariant derivative of the directional curvature in a submersion.
        The components :math: `\nabla_X^S (A_Y A_X Y)`, :math: `A_X A_Y A_X Y`,
        :math: `\nabla_X^S (A_X Y)`,  and intermediate computations
        :math: `A_Y A_X Y` and :math: `A_X Y` are computed here for the
        Kendall shape space in the special case of quotient-parallel vector
        fields :math: `X, Y` extending the values tg_vec_x and tg_vec_y by
        parallel transport in a neighborhood. Such vector fields verify
        :math: `\nabla^S_X^X = A_X X` and :math: `\nabla^S_X^Y = A_X Y`.

        Parameters
        ----------
        tg_vec_x : array-like, shape=[..., {ambient_dim, [n, n]}]
            Tangent vector at `base_point`.
        tg_vec_y : array-like, shape=[..., {ambient_dim, [n, n]}]
            Tangent vector at `base_point`.
        base_point : array-like, shape=[..., {ambient_dim, [n, n]}]
            Point of the total space.

        Returns
        -------
        nabla_x_a_y_a_x_y : array-like, shape=[..., {ambient_dim, [n, n]}]
            Tangent vector at `base_point`, result of :math:
            `\nabla_X^S (A_Y A_X Y)` with `X = tg_vec_x` and `Y = tg_vec_y`.
        a_x_a_y_a_x_y : array-like, shape=[..., {ambient_dim, [n, n]}]
            Tangent vector at `base_point`, result of :math:
            `A_X A_Y A_X Y` with `X = tg_vec_x` and `Y = tg_vec_y`.
        nabla_x_a_x_y : array-like, shape=[..., {ambient_dim, [n, n]}]
            Tangent vector at `base_point`, result of :math:
            `\nabla_X^S (A_X Y)` with `X = tg_vec_x` and `Y = tg_vec_y`.
        a_y_a_x_y : array-like, shape=[..., {ambient_dim, [n, n]}]
            Tangent vector at `base_point`, result of :math:
            `A_Y A_X Y` with `X = tg_vec_x` and `Y = tg_vec_y`.
        a_x_y : array-like, shape=[..., {ambient_dim, [n, n]}]
            Tangent vector at `base_point`, result of :math:
            `A_X Y` with `X = tg_vec_x` and `Y = tg_vec_y`.

        References
        ----------
        X Pennec. To be published.
        """
        # Vectors X and Y have to be horizontal.
        if not gs.all(self.is_centered(base_point)):
            raise ValueError('The base_point does not belong to the pre-shape'
                             ' space')
        if not gs.all(self.is_horizontal(tg_vec_x, base_point)):
            raise ValueError('Tangent vector x is not horizontal')
        if not gs.all(self.is_horizontal(tg_vec_y, base_point)):
            raise ValueError('Tangent vector y is not horizontal')
        # hor_x = self.horizontal_projection(tangent_vec_x, base_point)
        # hor_y = self.horizontal_projection(tangent_vec_y, base_point)

        p_top = Matrices.transpose(base_point)
        p_top_p = gs.matmul(p_top, base_point)

        def sylv_p(mat_b):
            return gs.linalg.solve_sylvester(
                p_top_p, p_top_p, mat_b - Matrices.transpose(mat_b))

        y_top = Matrices.transpose(tg_vec_y)
        x_top = Matrices.transpose(tg_vec_x)
        x_y_top = gs.matmul(y_top, tg_vec_x)
        omega_xy = sylv_p(x_y_top)
        tg_vec_v = gs.matmul(base_point, omega_xy)
        omega_xy_x = gs.matmul(tg_vec_x, omega_xy)
        omega_xy_y = gs.matmul(tg_vec_y, omega_xy)

        v_top = Matrices.transpose(tg_vec_v)
        x_v_top = gs.matmul(v_top, tg_vec_x)
        omega_xv = sylv_p(x_v_top)
        omega_xv_p = gs.matmul(base_point, omega_xv)

        y_v_top = gs.matmul(v_top, tg_vec_y)
        omega_yv = sylv_p(y_v_top)
        omega_yv_p = gs.matmul(base_point, omega_yv)

        nabla_x_v = 3. * omega_xv_p + omega_xy_x
        a_y_a_x_y = omega_yv_p + omega_xy_y
        tmp_mat = gs.matmul(x_top, a_y_a_x_y)
        a_x_a_y_a_x_y = - gs.matmul(base_point, sylv_p(tmp_mat))

        omega_xv_y = gs.matmul(tg_vec_y, omega_xv)
        omega_yv_x = gs.matmul(tg_vec_x, omega_yv)
        omega_xy_v = gs.matmul(tg_vec_v, omega_xy)
        sq_norm_v_p = Matrices.frobenius_product(tg_vec_v, tg_vec_v) * \
                      base_point

        tmp_mat = gs.matmul(p_top, 3. * omega_xv_y + 2. * omega_yv_x) + \
                  gs.matmul(y_top, omega_xy_x)

        nabla_x_a_y_v = 3. * omega_xv_y + omega_yv_x + omega_xy_v \
                        - gs.matmul(base_point, sylv_p(tmp_mat)) + sq_norm_v_p

        return nabla_x_a_y_v, a_x_a_y_a_x_y, nabla_x_v, a_y_a_x_y, tg_vec_v


class PreShapeMetric(RiemannianMetric):
    """Procrustes metric on the pre-shape space.

    Parameters
    ----------
    k_landmarks : int
        Number of landmarks
    m_ambient : int
        Number of coordinates of each landmark.
    """

    def __init__(self, k_landmarks, m_ambient):
        super(PreShapeMetric, self).__init__(
            dim=m_ambient * (k_landmarks - 1) - 1,
            default_point_type='matrix')

        self.embedding_metric = MatricesMetric(k_landmarks, m_ambient)
        self.sphere_metric = Hypersphere(m_ambient * k_landmarks - 1).metric

        self.k_landmarks = k_landmarks
        self.m_ambient = m_ambient

    def inner_product(self, tangent_vec_a, tangent_vec_b, base_point=None):
        """Compute the inner-product of two tangent vectors at a base point.

        Parameters
        ----------
        tangent_vec_a : array-like, shape=[..., k_landmarks, m_ambient]
            First tangent vector at base point.
        tangent_vec_b : array-like, shape=[..., k_landmarks, m_ambient]
            Second tangent vector at base point.
        base_point : array-like, shape=[..., dk_landmarks, m_ambient]
            Point on the pre-shape space.

        Returns
        -------
        inner_prod : array-like, shape=[...,]
            Inner-product of the two tangent vectors.
        """
        inner_prod = self.embedding_metric.inner_product(
            tangent_vec_a, tangent_vec_b, base_point)

        return inner_prod

    def exp(self, tangent_vec, base_point, **kwargs):
        """Compute the Riemannian exponential of a tangent vector.

        Parameters
        ----------
        tangent_vec : array-like, shape=[..., k_landmarks, m_ambient]
            Tangent vector at a base point.
        base_point : array-like, shape=[..., k_landmarks, m_ambient]
            Point on the pre-shape space.

        Returns
        -------
        exp : array-like, shape=[..., k_landmarks, m_ambient]
            Point on the pre-shape space equal to the Riemannian exponential
            of tangent_vec at the base point.
        """
        flat_bp = gs.reshape(base_point, (-1, self.sphere_metric.dim + 1))
        flat_tan = gs.reshape(tangent_vec, (-1, self.sphere_metric.dim + 1))
        flat_exp = self.sphere_metric.exp(flat_tan, flat_bp)
        return gs.reshape(flat_exp, tangent_vec.shape)

    def log(self, point, base_point, **kwargs):
        """Compute the Riemannian logarithm of a point.

        Parameters
        ----------
        point : array-like, shape=[..., k_landmarks, m_ambient]
            Point on the pre-shape space.
        base_point : array-like, shape=[..., k_landmarks, m_ambient]
            Point on the pre-shape space.

        Returns
        -------
        log : array-like, shape=[..., k_landmarks, m_ambient]
            Tangent vector at the base point equal to the Riemannian logarithm
            of point at the base point.
        """
        flat_bp = gs.reshape(base_point, (-1, self.sphere_metric.dim + 1))
        flat_pt = gs.reshape(point, (-1, self.sphere_metric.dim + 1))
        flat_log = self.sphere_metric.log(flat_pt, flat_bp)
        try:
            log = gs.reshape(flat_log, base_point.shape)
        except (RuntimeError,
                check_tf_error(ValueError, 'InvalidArgumentError')):
            log = gs.reshape(flat_log, point.shape)
        return log

    def curvature(
            self, tangent_vec_a, tangent_vec_b, tangent_vec_c,
            base_point):
        r"""Compute the curvature.

        For three tangent vectors at a base point :math: `x,y,z`,
        the curvature is defined by
        :math: `R(X, Y)Z = \nabla_{[X,Y]}Z
        - \nabla_X\nabla_Y Z + - \nabla_Y\nabla_X Z`, where :math: `\nabla`
        is the Levi-Civita connection. In the case of the hypersphere,
        we have the closed formula
        :math: `R(X,Y)Z = \langle X, Z \rangle Y - \langle Y,Z \rangle X`.

        Parameters
        ----------
        tangent_vec_a : array-like, shape=[..., n, n]
            Tangent vector at `base_point`.
        tangent_vec_b : array-like, shape=[..., n, n]
            Tangent vector at `base_point`.
        tangent_vec_c : array-like, shape=[..., n, n]
            Tangent vector at `base_point`.
        base_point :  array-like, shape=[..., n, n]
            Point on the group. Optional, default is the identity.

        Returns
        -------
        curvature : array-like, shape=[..., n, n]
            Tangent vector at `base_point`.
        """
        max_shape = base_point.shape
        for arg in [tangent_vec_a, tangent_vec_b, tangent_vec_c]:
            if arg.ndim >= 3:
                max_shape = arg.shape
        flat_shape = (-1, self.sphere_metric.dim + 1)
        flat_a = gs.reshape(tangent_vec_a, flat_shape)
        flat_b = gs.reshape(tangent_vec_b, flat_shape)
        flat_c = gs.reshape(tangent_vec_c, flat_shape)
        flat_bp = gs.reshape(base_point, flat_shape)
        curvature = self.sphere_metric.curvature(
            flat_a, flat_b, flat_c, flat_bp)
        curvature = gs.reshape(curvature, max_shape)
        return curvature

<<<<<<< HEAD
    def curvature_derivative(
            self, hor_tg_vec_h, hor_tg_vec_x, hor_tg_vec_y, hor_tg_vec_z,
            base_point=None):
        r"""Compute the covariant derivative of the curvature.

        For four horizontal tangent vectors at a base point :math: `H|_P, X|_P,
        Y|_P, Z|_P` given in argument, the covariant derivative of the
        quotient curvature :math: `(\nabla_H R)(X, Y)Z |_P` is computed at the
        base point P. Since the sphere is a constant curvature space this
        vanishes identically.

        Parameters
        ----------
        hor_tg_vec_h : array-like, shape=[..., n, n]
            Tangent vector at `base_point`.
        hor_tg_vec_x : array-like, shape=[..., n, n]
            Tangent vector at `base_point`.
        hor_tg_vec_y : array-like, shape=[..., n, n]
            Tangent vector at `base_point`.
        hor_tg_vec_z : array-like, shape=[..., n, n]
            Tangent vector at `base_point`.
        base_point : array-like, shape=[..., n, n]
            Point on the group.

        Returns
        -------
        curvature_derivative : array-like, shape=[..., n, n]
            Tangent vector at base point.
        """
        return gs.zeros_like(hor_tg_vec_h)
=======
    def parallel_transport(self, tangent_vec_a, tangent_vec_b, base_point):
        """Compute the Riemannian parallel transport of a tangent vector.

        Parameters
        ----------
        tangent_vec_a : array-like, shape=[..., k_landmarks, m_ambient]
            Tangent vector at a base point.
        tangent_vec_b : array-like, shape=[..., k_landmarks, m_ambient]
            Tangent vector at a base point.
        base_point : array-like, shape=[..., k_landmarks, m_ambient]
            Point on the pre-shape space.

        Returns
        -------
        transported : array-like, shape=[..., k_landmarks, m_ambient]
            Point on the pre-shape space equal to the Riemannian exponential
            of tangent_vec at the base point.
        """
        max_shape = (
            tangent_vec_a.shape if tangent_vec_a.ndim == 3
            else tangent_vec_b.shape)

        flat_bp = gs.reshape(base_point, (-1, self.sphere_metric.dim + 1))
        flat_tan_a = gs.reshape(
            tangent_vec_a, (-1, self.sphere_metric.dim + 1))
        flat_tan_b = gs.reshape(
            tangent_vec_b, (-1, self.sphere_metric.dim + 1))

        flat_transport = self.sphere_metric.parallel_transport(
            flat_tan_a, flat_tan_b, flat_bp)
        return gs.reshape(flat_transport, max_shape)

>>>>>>> accf4f2c

class KendallShapeMetric(QuotientMetric):
    """Quotient metric on the shape space.

    The Kendall shape space is obtained by taking the quotient of the
    pre-shape space by the space of rotations of the ambient space.

    Parameters
    ----------
    k_landmarks : int
        Number of landmarks
    m_ambient : int
        Number of coordinates of each landmark.
    """

    def __init__(self, k_landmarks, m_ambient):
        bundle = PreShapeSpace(k_landmarks, m_ambient)
        super(KendallShapeMetric, self).__init__(
            fiber_bundle=bundle,
            dim=bundle.dim - int(m_ambient * (m_ambient - 1) / 2))

<<<<<<< HEAD
    def directional_curvature_derivative(
            self, hor_tg_vec_x, hor_tg_vec_y, base_point=None):
        r"""Compute the covariant derivative of the directional curvature.

        For the two horizontal tangent vectors at a base point :math: `X|_P,
        Y|_P` given in argument, the covariant derivative of the directional
        curvature in quotient space  :math: `(\nabla^Q_X R^Q_Y)(X) |_P =
        (\nabla^Q_X R^Q)(X, Y)Y |_P` is computed at the base point P. This
        tensor is computed with quotient-parallel vector fields :math: `X,
        Y` extending the horizontal tangent vectors hor_tg_vec_x and
        hor_tg_vec_y by parallel transport in a neighborhood of the quotient
        space. Such vector fields verify :math: `\nabla^M_X X=0` and :math:
        `\nabla^M_H^X Y = A_X Y`. The covariant derivative of the directional
        curvature is then computed using the formula :math:
        `\nabla_X^Q (R^Q_Y(X)) = \hor\nabla_H^M(R^M_Y(X)) - A_X(\ver R^M_Y(X))
        - 3 A_X A_Y A_X Y + 3 \nabla_X^M A_Y A_X Y `.

        Parameters
        ----------
        hor_tg_vec_x : array-like, shape=[..., n, n]
            Tangent vector at `base_point`.
        hor_tg_vec_y : array-like, shape=[..., n, n]
            Tangent vector at `base_point`.
        base_point : array-like, shape=[..., n, n]
            Point on the group.

        Returns
        -------
        curvature_derivative : array-like, shape=[..., n, n]
            Tangent vector at base point.
        """
        bundle = self.fiber_bundle
        point_fiber = bundle.lift(base_point)
        hor_x = bundle.horizontal_lift(hor_tg_vec_x, point_fiber)
        hor_y = bundle.horizontal_lift(hor_tg_vec_y, point_fiber)

        nabla_x_a_y_a_x_y, a_x_a_y_a_x_y, nabla_x_a_x_y, a_y_a_x_y, a_x_y = \
            bundle.iterated_integrability_tensor_derivative_parallel(
                hor_x, hor_y, base_point)
        return 3. * (nabla_x_a_y_a_x_y - a_x_a_y_a_x_y)
=======
    def parallel_transport(
            self, tangent_vec_a, tangent_vec_b, base_point, n_steps=100,
            step='rk4'):
        r"""Compute the parallel transport of a tangent vec along a geodesic.

        Approximation of the solution of the parallel transport of a tangent
        vector a along the geodesic defined by :math: `t \mapsto exp_(
        base_point)(t* tangent_vec_b)`.

        Parameters
        ----------
        tangent_vec_a : array-like, shape=[..., k, m]
            Tangent vector at `base_point` to transport.
        tangent_vec_b : array-like, shape=[..., k, m]
            Tangent vector ar `base_point`, initial velocity of the geodesic to
            transport  along.
        base_point : array-like, shape=[..., k, m]
            Initial point of the geodesic.
        n_steps : int
            Number of steps to use to approximate the solution of the
            ordinary differential equation.
            Optional, default: 100
        step : str, {'euler', 'rk2', 'rk4'}
            Scheme to use in the integration scheme.
            Optional, default: 'rk4'.

        Returns
        -------
        transported :  array-like, shape=[..., k, m]
            Transported tangent vector at `exp_(base_point)(tangent_vec_b)`.

        References
        ----------
        [GMTP21]_   Guigui, Nicolas, Elodie Maignant, Alain Trouvé, and Xavier
                    Pennec. “Parallel Transport on Kendall Shape Spaces.”
                    5th conference on Geometric Science of Information,
                    Paris 2021. Lecture Notes in Computer Science.
                    Springer, 2021. https://hal.inria.fr/hal-03160677.

        See Also
        --------
        Integration module: geomstats.integrator
        """
        horizontal_a = self.fiber_bundle.horizontal_projection(
            tangent_vec_a, base_point)
        horizontal_b = self.fiber_bundle.horizontal_projection(
            tangent_vec_b, base_point)

        def force(state, time):
            gamma_t = self.ambient_metric.exp(time * horizontal_b, base_point)
            speed = self.ambient_metric.parallel_transport(
                horizontal_b, time * horizontal_b, base_point)
            coef = self.inner_product(speed, state, gamma_t)
            normal = gs.einsum('...,...ij->...ij', coef, gamma_t)

            align = gs.matmul(Matrices.transpose(speed), state)
            right = align - Matrices.transpose(align)
            left = gs.matmul(Matrices.transpose(gamma_t), gamma_t)
            skew_ = gs.linalg.solve_sylvester(left, left, right)
            vertical_ = - gs.matmul(gamma_t, skew_)
            return vertical_ - normal

        flow = integrate(force, horizontal_a, n_steps=n_steps, step=step)
        return flow[-1]
>>>>>>> accf4f2c
<|MERGE_RESOLUTION|>--- conflicted
+++ resolved
@@ -313,17 +313,10 @@
         left, singular_values, right = gs.linalg.svd(mat)
         det = gs.linalg.det(mat)
         conditioning = (
-<<<<<<< HEAD
-                (singular_values[..., -2]
-                 + gs.sign(det) * singular_values[..., -1]) /
-                singular_values[..., 0])
-        if gs.any(conditioning < 1e-10):
-=======
             (singular_values[..., -2]
              + gs.sign(det) * singular_values[..., -1]) /
             singular_values[..., 0])
         if gs.any(conditioning < gs.atol):
->>>>>>> accf4f2c
             logging.warning(f'Singularity close, ill-conditioned matrix '
                             f'encountered: '
                             f'{conditioning[conditioning < 1e-10]}')
@@ -855,7 +848,6 @@
         curvature = gs.reshape(curvature, max_shape)
         return curvature
 
-<<<<<<< HEAD
     def curvature_derivative(
             self, hor_tg_vec_h, hor_tg_vec_x, hor_tg_vec_y, hor_tg_vec_z,
             base_point=None):
@@ -886,7 +878,7 @@
             Tangent vector at base point.
         """
         return gs.zeros_like(hor_tg_vec_h)
-=======
+      
     def parallel_transport(self, tangent_vec_a, tangent_vec_b, base_point):
         """Compute the Riemannian parallel transport of a tangent vector.
 
@@ -919,7 +911,6 @@
             flat_tan_a, flat_tan_b, flat_bp)
         return gs.reshape(flat_transport, max_shape)
 
->>>>>>> accf4f2c
 
 class KendallShapeMetric(QuotientMetric):
     """Quotient metric on the shape space.
@@ -941,7 +932,6 @@
             fiber_bundle=bundle,
             dim=bundle.dim - int(m_ambient * (m_ambient - 1) / 2))
 
-<<<<<<< HEAD
     def directional_curvature_derivative(
             self, hor_tg_vec_x, hor_tg_vec_y, base_point=None):
         r"""Compute the covariant derivative of the directional curvature.
@@ -982,7 +972,7 @@
             bundle.iterated_integrability_tensor_derivative_parallel(
                 hor_x, hor_y, base_point)
         return 3. * (nabla_x_a_y_a_x_y - a_x_a_y_a_x_y)
-=======
+
     def parallel_transport(
             self, tangent_vec_a, tangent_vec_b, base_point, n_steps=100,
             step='rk4'):
@@ -1047,4 +1037,3 @@
 
         flow = integrate(force, horizontal_a, n_steps=n_steps, step=step)
         return flow[-1]
->>>>>>> accf4f2c
