"""The n-dimensional hyperbolic space.

The n-dimensional hyperbolic space embedded with
the hyperboloid representation (embedded in minkowsky space).

Lead author: Nina Miolane.
"""

import math

import geomstats.algebra_utils as utils
import geomstats.backend as gs
from geomstats.geometry._hyperbolic import HyperbolicMetric, _Hyperbolic
from geomstats.geometry.base import LevelSet
from geomstats.geometry.minkowski import Minkowski, MinkowskiMetric


class Hyperboloid(_Hyperbolic, LevelSet):
    """Class for the n-dimensional hyperboloid space.

    Class for the n-dimensional hyperboloid space as embedded in (n+1)-dimensional
    Minkowski space as the set of points with squared norm equal to -1. For other
    representations of hyperbolic spaces see the `Hyperbolic` class.
<<<<<<< HEAD

    The default_coords_type parameter allows to choose the representation of the
    points as input.
=======
>>>>>>> 2f83bcd2

    Parameters
    ----------
    dim : int
        Dimension of the hyperbolic space.
<<<<<<< HEAD
    default_coords_type : str, {'extrinsic', 'intrinsic'}
        Default coordinates to represent points in hyperbolic space.
        Optional, default: 'extrinsic'.
    """

    def __init__(self, dim, default_coords_type="extrinsic", **kwargs):
=======
    """

    def __init__(self, dim, **kwargs):
>>>>>>> 2f83bcd2
        if "scale" in kwargs:
            raise TypeError(
                "Argument scale is no longer in use: instantiate the "
                "manifold without this parameter and then use "
                "`scale * metric` to rescale the standard metric."
            )
        self.dim = dim
<<<<<<< HEAD
        kwargs.setdefault("metric", HyperboloidMetric(dim, default_coords_type))
        super().__init__(dim=dim, default_coords_type=default_coords_type, **kwargs)
=======
        kwargs.setdefault("metric", HyperboloidMetric(dim))
        super().__init__(dim=dim, default_coords_type="extrinsic", **kwargs)
>>>>>>> 2f83bcd2

    def _define_embedding_space(self):
        return Minkowski(self.dim + 1)

    def submersion(self, point):
        """Submersion that defines the manifold.

        Parameters
        ----------
        point : array-like, shape=[..., dim + 1]

        Returns
        -------
        submersed_point : array-like, shape=[...]
        """
        return self.embedding_space.metric.squared_norm(point) + 1.0

    def tangent_submersion(self, vector, point):
        """Tangent submersion.

        Parameters
        ----------
        vector : array-like, shape=[..., dim + 1]
        point : array-like, shape=[..., dim + 1]

        Returns
        -------
        submersed_vector : array-like, shape=[...]
        """
        return self.embedding_space.metric.inner_product(vector, point)

    def projection(self, point):
        """Project a point in space on the hyperboloid.

        Parameters
        ----------
        point : array-like, shape=[..., dim + 1]
            Point in embedding Euclidean space.

        Returns
        -------
        projected_point : array-like, shape=[..., dim + 1]
            Point projected on the hyperboloid.
        """
        belongs = self.belongs(point)

        # avoid dividing by 0
        factor = gs.where(point[..., 0] == 0.0, 1.0, point[..., 0] + gs.atol)

        first_coord = gs.where(belongs, 1.0, 1.0 / factor)
        intrinsic = gs.einsum("...,...i->...i", first_coord, point)[..., 1:]
        return self.intrinsic_to_extrinsic_coords(intrinsic)

    def regularize(self, point):
        """Regularize a point to the canonical representation.

        Regularize a point to the canonical representation chosen
        for the hyperbolic space, to avoid numerical issues.

        Parameters
        ----------
        point : array-like, shape=[..., dim + 1]
            Point.

        Returns
        -------
        projected_point : array-like, shape=[..., dim + 1]
            Point in hyperbolic space in canonical representation
            in extrinsic coordinates.
        """
        sq_norm = self.embedding_space.metric.squared_norm(point)
        if not gs.all(sq_norm):
            raise ValueError(
                "Cannot project a vector of norm 0. in the "
                "Minkowski space to the hyperboloid"
            )
        real_norm = gs.sqrt(gs.abs(sq_norm))
        projected_point = gs.einsum("...i,...->...i", point, 1.0 / real_norm)

        return projected_point

    def to_tangent(self, vector, base_point):
        """Project a vector to a tangent space of the hyperbolic space.

        Project a vector in Minkowski space on the tangent space
        of the hyperbolic space at a base point.

        Parameters
        ----------
        vector : array-like, shape=[..., dim + 1]
            Vector in Minkowski space to be projected.
        base_point : array-like, shape=[..., dim + 1]
            Point in hyperbolic space.

        Returns
        -------
        tangent_vec : array-like, shape=[..., dim + 1]
            Tangent vector at the base point, equal to the projection of
            the vector in Minkowski space.
        """
        sq_norm = self.embedding_space.metric.squared_norm(base_point)
        inner_prod = self.embedding_space.metric.inner_product(base_point, vector)

        coef = inner_prod / sq_norm

        return vector - gs.einsum("...,...j->...j", coef, base_point)

    def intrinsic_to_extrinsic_coords(self, point_intrinsic):
        """Convert from intrinsic to extrinsic coordinates.

        Parameters
        ----------
        point_intrinsic : array-like, shape=[..., dim]
            Point in the embedded manifold in intrinsic coordinates.

        Returns
        -------
        point_extrinsic : array-like, shape=[..., dim + 1]
            Point in the embedded manifold in extrinsic coordinates.
        """
        if self.dim != point_intrinsic.shape[-1]:
            raise NameError(
                "Wrong intrinsic dimension: "
                + str(point_intrinsic.shape[-1])
                + " instead of "
                + str(self.dim)
            )
        return _Hyperbolic.change_coordinates_system(
            point_intrinsic, "intrinsic", "extrinsic"
        )

    def extrinsic_to_intrinsic_coords(self, point_extrinsic):
        """Convert from extrinsic to intrinsic coordinates.

        Parameters
        ----------
        point_extrinsic : array-like, shape=[..., dim + 1]
            Point in the embedded manifold in extrinsic coordinates,
            i. e. in the coordinates of the embedding manifold.

        Returns
        -------
        point_intrinsic : array-like, shape=[..., dim]
            Point in intrinsic coordinates.
        """
        belong_point = self.belongs(point_extrinsic)
        if not gs.all(belong_point):
            raise ValueError("Point that does not belong to the hyperboloid " "found")
        return _Hyperbolic.change_coordinates_system(
            point_extrinsic, "extrinsic", "intrinsic"
        )


class HyperboloidMetric(HyperbolicMetric):
    """Class that defines operations using a hyperbolic metric.

    Parameters
    ----------
    dim : int
        Dimension of the hyperbolic space.
    default_coords_type : str, {'extrinsic', 'intrinsic', etc}
        Default coordinates to represent points in hyperbolic space.
        Optional, default: 'extrinsic'.
    """

<<<<<<< HEAD
    def __init__(self, dim, default_coords_type="extrinsic"):
        super().__init__(dim=dim, default_coords_type=default_coords_type)
=======
    def __init__(self, dim):
        super().__init__(dim=dim, default_coords_type="extrinsic")
>>>>>>> 2f83bcd2
        self.embedding_metric = MinkowskiMetric(dim + 1)

    def metric_matrix(self, base_point=None):
        """Compute the inner product matrix.

        Parameters
        ----------
        base_point: array-like, shape=[..., dim + 1]
            Base point.
            Optional, default: None.

        Returns
        -------
        inner_prod_mat: array-like, shape=[..., dim+1, dim + 1]
            Inner-product matrix.
        """
        return self.embedding_metric.metric_matrix(base_point)

    def inner_product(self, tangent_vec_a, tangent_vec_b, base_point=None):
        """Compute the inner-product of two tangent vectors at a base point.

        Parameters
        ----------
        tangent_vec_a : array-like, shape=[..., dim + 1]
            First tangent vector at base point.
        tangent_vec_b : array-like, shape=[..., dim + 1]
            Second tangent vector at base point.
        base_point : array-like, shape=[..., dim + 1], optional
            Point in hyperbolic space.

        Returns
        -------
        inner_prod : array-like, shape=[...,]
            Inner-product of the two tangent vectors.
        """
        inner_prod = self.embedding_metric.inner_product(
            tangent_vec_a, tangent_vec_b, base_point
        )
        return inner_prod

    def squared_norm(self, vector, base_point=None):
        """Compute the squared norm of a vector.

        Squared norm of a vector associated with the inner-product
        at the tangent space at a base point.

        Parameters
        ----------
        vector : array-like, shape=[..., dim + 1]
            Vector on the tangent space of the hyperbolic space at base point.
        base_point : array-like, shape=[..., dim + 1], optional
            Point in hyperbolic space in extrinsic coordinates.

        Returns
        -------
        sq_norm : array-like, shape=[...,]
            Squared norm of the vector.
        """
        sq_norm = self.embedding_metric.squared_norm(vector)
        return sq_norm

    def exp(self, tangent_vec, base_point):
        """Compute the Riemannian exponential of a tangent vector.

        Parameters
        ----------
        tangent_vec : array-like, shape=[..., dim + 1]
            Tangent vector at a base point.
        base_point : array-like, shape=[..., dim + 1]
            Point in hyperbolic space.

        Returns
        -------
        exp : array-like, shape=[..., dim + 1]
            Point in hyperbolic space equal to the Riemannian exponential
            of tangent_vec at the base point.
        """
        sq_norm_tangent_vec = self.embedding_metric.squared_norm(tangent_vec)
        sq_norm_tangent_vec = gs.clip(sq_norm_tangent_vec, 0, math.inf)

        coef_1 = utils.taylor_exp_even_func(
            sq_norm_tangent_vec, utils.cosh_close_0, order=5
        )
        coef_2 = utils.taylor_exp_even_func(
            sq_norm_tangent_vec, utils.sinch_close_0, order=5
        )

        exp = gs.einsum("...,...j->...j", coef_1, base_point) + gs.einsum(
            "...,...j->...j", coef_2, tangent_vec
        )

        exp = Hyperboloid(dim=self.dim).regularize(exp)
        return exp

    def log(self, point, base_point):
        """Compute Riemannian logarithm of a point wrt a base point.

        If `default_coords_type` is 'poincare' then base_point belongs
        to the Poincare ball and point is a vector in the Euclidean
        space of the same dimension as the ball.

        Parameters
        ----------
        point : array-like, shape=[..., dim + 1]
            Point in hyperbolic space.
        base_point : array-like, shape=[..., dim + 1]
            Point in hyperbolic space.

        Returns
        -------
        log : array-like, shape=[..., dim + 1]
            Tangent vector at the base point equal to the Riemannian logarithm
            of point at the base point.
        """
        angle = self.dist(base_point, point)

        coef_1_ = utils.taylor_exp_even_func(
            angle**2, utils.inv_sinch_close_0, order=4
        )
        coef_2_ = utils.taylor_exp_even_func(
            angle**2, utils.inv_tanh_close_0, order=4
        )

        log_term_1 = gs.einsum("...,...j->...j", coef_1_, point)
        log_term_2 = -gs.einsum("...,...j->...j", coef_2_, base_point)
        log = log_term_1 + log_term_2
        return log

    def dist(self, point_a, point_b):
        """Compute the geodesic distance between two points.

        Parameters
        ----------
        point_a : array-like, shape=[..., dim + 1]
            First point in hyperbolic space.
        point_b : array-like, shape=[..., dim + 1]
            Second point in hyperbolic space.

        Returns
        -------
        dist : array-like, shape=[...,]
            Geodesic distance between the two points.
        """
        sq_norm_a = self.embedding_metric.squared_norm(point_a)
        sq_norm_b = self.embedding_metric.squared_norm(point_b)
        inner_prod = self.embedding_metric.inner_product(point_a, point_b)

        cosh_angle = -inner_prod / gs.sqrt(sq_norm_a * sq_norm_b)
        cosh_angle = gs.clip(cosh_angle, 1.0, 1e24)

        dist = gs.arccosh(cosh_angle)
        return dist

    def parallel_transport(
        self, tangent_vec, base_point, direction=None, end_point=None
    ):
        r"""Compute the parallel transport of a tangent vector.

        Closed-form solution for the parallel transport of a tangent vector
        along the geodesic between two points `base_point` and `end_point`
        or alternatively defined by :math:`t \mapsto exp_{(base\_point)}(
        t*direction)`.

        Parameters
        ----------
        tangent_vec : array-like, shape=[..., dim + 1]
            Tangent vector at base point to be transported.
        base_point : array-like, shape=[..., dim + 1]
            Point on the hyperboloid.
        direction : array-like, shape=[..., dim + 1]
            Tangent vector at base point, along which the parallel transport
            is computed.
            Optional, default : None.
        end_point : array-like, shape=[..., dim + 1]
            Point on the hyperboloid. Point to transport to. Unused if `tangent_vec_b`
            is given.
            Optional, default : None.

        Returns
        -------
        transported_tangent_vec: array-like, shape=[..., dim + 1]
            Transported tangent vector at `exp_(base_point)(tangent_vec_b)`.
        """
        if direction is None:
            if end_point is not None:
                direction = self.log(end_point, base_point)
            else:
                raise ValueError(
                    "Either an end_point or a tangent_vec_b must be given to define the"
                    " geodesic along which to transport."
                )
        theta = self.embedding_metric.norm(direction)
        eps = gs.where(theta == 0.0, 1.0, theta)
        normalized_b = gs.einsum("...,...i->...i", 1 / eps, direction)
        pb = self.embedding_metric.inner_product(tangent_vec, normalized_b)
        p_orth = tangent_vec - gs.einsum("...,...i->...i", pb, normalized_b)
        transported = (
            gs.einsum("...,...i->...i", gs.sinh(theta) * pb, base_point)
            + gs.einsum("...,...i->...i", gs.cosh(theta) * pb, normalized_b)
            + p_orth
        )
        return transported

    def injectivity_radius(self, base_point):
        """Compute the radius of the injectivity domain.

        This is is the supremum of radii r for which the exponential map is a
        diffeomorphism from the open ball of radius r centered at the base
        point onto its image.
        In the case of the hyperbolic space, it does not depend on the base
        point and is infinite everywhere, because of the negative curvature.

        Parameters
        ----------
        base_point : array-like, shape=[..., dim+1]
            Point on the manifold.

        Returns
        -------
        radius : float
            Injectivity radius.
        """
        return math.inf<|MERGE_RESOLUTION|>--- conflicted
+++ resolved
@@ -21,29 +21,14 @@
     Class for the n-dimensional hyperboloid space as embedded in (n+1)-dimensional
     Minkowski space as the set of points with squared norm equal to -1. For other
     representations of hyperbolic spaces see the `Hyperbolic` class.
-<<<<<<< HEAD
-
-    The default_coords_type parameter allows to choose the representation of the
-    points as input.
-=======
->>>>>>> 2f83bcd2
 
     Parameters
     ----------
     dim : int
         Dimension of the hyperbolic space.
-<<<<<<< HEAD
-    default_coords_type : str, {'extrinsic', 'intrinsic'}
-        Default coordinates to represent points in hyperbolic space.
-        Optional, default: 'extrinsic'.
     """
 
-    def __init__(self, dim, default_coords_type="extrinsic", **kwargs):
-=======
-    """
-
     def __init__(self, dim, **kwargs):
->>>>>>> 2f83bcd2
         if "scale" in kwargs:
             raise TypeError(
                 "Argument scale is no longer in use: instantiate the "
@@ -51,13 +36,8 @@
                 "`scale * metric` to rescale the standard metric."
             )
         self.dim = dim
-<<<<<<< HEAD
-        kwargs.setdefault("metric", HyperboloidMetric(dim, default_coords_type))
-        super().__init__(dim=dim, default_coords_type=default_coords_type, **kwargs)
-=======
         kwargs.setdefault("metric", HyperboloidMetric(dim))
         super().__init__(dim=dim, default_coords_type="extrinsic", **kwargs)
->>>>>>> 2f83bcd2
 
     def _define_embedding_space(self):
         return Minkowski(self.dim + 1)
@@ -223,13 +203,8 @@
         Optional, default: 'extrinsic'.
     """
 
-<<<<<<< HEAD
-    def __init__(self, dim, default_coords_type="extrinsic"):
-        super().__init__(dim=dim, default_coords_type=default_coords_type)
-=======
     def __init__(self, dim):
         super().__init__(dim=dim, default_coords_type="extrinsic")
->>>>>>> 2f83bcd2
         self.embedding_metric = MinkowskiMetric(dim + 1)
 
     def metric_matrix(self, base_point=None):
