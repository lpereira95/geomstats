--- conflicted
+++ resolved
@@ -348,22 +348,13 @@
             Random unit tangent vector at base_point.
         """
         shape = base_point.shape
-<<<<<<< HEAD
-        if len(shape) > 1 and n_vectors > 1:
-=======
         if len(shape) > len(self.shape) and n_vectors > 1:
->>>>>>> 1372e396
             raise ValueError(
                 "Several tangent vectors is only applicable to a single base point."
             )
         vec_shape = (n_vectors, *shape) if n_vectors > 1 else shape
         random_vector = gs.random.rand(*vec_shape)
-<<<<<<< HEAD
-        normalized_vector = self.normalize(random_vector, base_point)
-        return normalized_vector
-=======
         return self.normalize(random_vector, base_point)
->>>>>>> 1372e396
 
     def squared_dist(self, point_a, point_b, **kwargs):
         """Squared geodesic distance between two points.
