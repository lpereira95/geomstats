--- conflicted
+++ resolved
@@ -682,10 +682,6 @@
             [rotations_vec, tangent_vec[..., dim_rotations:]], axis=-1
         )
 
-<<<<<<< HEAD
-    @geomstats.vectorization.decorator(["else", "vector", "else"])
-=======
->>>>>>> 2f83bcd2
     def jacobian_translation(self, point, left=True):
         """Compute the Jacobian matrix resulting from translation.
 
@@ -705,14 +701,8 @@
         jacobian : array-like, shape=[..., 3]
             Jacobian of the left / right translation.
         """
-<<<<<<< HEAD
-        point = self.regularize(point)
-
-        n_points, _ = point.shape
-=======
         n_points = point.shape[0] if gs.ndim(point) > 1 else 1
         out = gs.eye(self.dim)
->>>>>>> 2f83bcd2
 
         if n_points > 1:
             return gs.repeat(gs.expand_dims(out, axis=0), n_points, axis=0)
@@ -808,10 +798,6 @@
             [rotations_vec, tangent_vec[..., dim_rotations:]], axis=-1
         )
 
-<<<<<<< HEAD
-    @geomstats.vectorization.decorator(["else", "vector", "else"])
-=======
->>>>>>> 2f83bcd2
     def jacobian_translation(self, point, left=True):
         """Compute the Jacobian matrix resulting from translation.
 
@@ -848,22 +834,10 @@
         block_zeros_1 = gs.zeros(n_points_shape + (dim_rotations, dim_translations))
         jacobian_block_line_1 = gs.concatenate([jacobian_rot, block_zeros_1], axis=-1)
 
-<<<<<<< HEAD
-        jacobian_rot = self.rotations.jacobian_translation(point=rot_vec, left=left)
-        jacobian_rot = gs.to_ndarray(jacobian_rot, to_ndim=3)
-        block_zeros_1 = gs.zeros((n_points, dim_rotations, dim_translations))
-        jacobian_block_line_1 = gs.concatenate([jacobian_rot, block_zeros_1], axis=2)
-
-        if left:
-            rot_mat = self.rotations.matrix_from_rotation_vector(rot_vec)
-            jacobian_trans = rot_mat
-            block_zeros_2 = gs.zeros((n_points, dim_translations, dim_rotations))
-=======
         if left:
             jacobian_trans = self.rotations.matrix_from_rotation_vector(rot_vec)
 
             block_zeros_2 = gs.zeros(n_points_shape + (dim_translations, dim_rotations))
->>>>>>> 2f83bcd2
             jacobian_block_line_2 = gs.concatenate(
                 [block_zeros_2, jacobian_trans], axis=-1
             )
