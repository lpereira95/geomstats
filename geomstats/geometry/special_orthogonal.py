--- conflicted
+++ resolved
@@ -343,13 +343,7 @@
         self.n = n
         self.epsilon = epsilon
 
-<<<<<<< HEAD
-    @property
-    def identity(self):
-        """Identity of the group.
-=======
         self._skew_sym_mat = SkewSymmetricMatrices(self.n)
->>>>>>> 2f83bcd2
 
     @property
     def identity(self):
