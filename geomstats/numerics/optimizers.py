import logging

import scipy

import geomstats.backend as gs
from geomstats.numerics._common import result_to_backend_type


class ScipyMinimize:
    """Wrapper for scipy.optimize.minimize.

    Only `jac` differs from scipy: if `autodiff`, then
    `gs.autodiff.value_and_grad` is used to compute the jacobian.
    """

    def __init__(
        self,
        method="L-BFGS-B",
        jac=None,
        hess=None,
        bounds=None,
        constraints=(),
        tol=None,
        callback=None,
        options=None,
        save_result=False,
    ):
        self.method = method
        self.jac = jac
        self.hess = hess
        self.bounds = bounds
        self.constraints = constraints
        self.tol = tol
        self.callback = callback
        self.options = options

        self.save_result = save_result
        self.result_ = None

<<<<<<< HEAD
    def optimize(self, func, x0, jac=None, args=()):
        # TODO: need to improve result (e.g. vector or float if one point)
=======
    def _handle_jac(self, fun, fun_jac):
        if fun_jac is not None:
            return fun, fun_jac
>>>>>>> 26ff0188

        jac = self.jac if jac is None else jac
        if jac == "autodiff":
            jac = True

<<<<<<< HEAD
            def func_(x, *args):
                value, grad = gs.autodiff.value_and_grad(func, to_numpy=True)(
                    gs.from_numpy(x), *args
=======
            def fun_(x):
                value, grad = gs.autodiff.value_and_grad(fun, to_numpy=True)(
                    gs.from_numpy(x)
>>>>>>> 26ff0188
                )
                return value, grad

        else:

<<<<<<< HEAD
            def func_(x, *args):
                value = func(gs.from_numpy(x), *args)
                return value
=======
            def fun_(x):
                return fun(gs.from_numpy(x))

        return fun_, jac

    def _handle_hess(self, fun_hess):
        if fun_hess is not None:
            return fun_hess

        return self.hess

    def minimize(self, fun, x0, fun_jac=None, fun_hess=None, hessp=None):
        """Minimize objective function.

        Parameters
        ----------
        fun : callable
            The objective function to be minimized.
        x0 : array-like
            Initial guess.
        fun_jac : callable
            If not None, jac is ignored.
        fun_hess : callable
            If not None, hess is ignored.
        hessp : callable
        """
        fun_, jac = self._handle_jac(fun, fun_jac)
        hess = self._handle_hess(fun_hess)
>>>>>>> 26ff0188

        result = scipy.optimize.minimize(
            fun_,
            x0,
            method=self.method,
            jac=jac,
            hess=hess,
            hessp=hessp,
            bounds=self.bounds,
            tol=self.tol,
            constraints=self.constraints,
            callback=self.callback,
            options=self.options,
            args=args
        )

        result = result_to_backend_type(result)

        if result.status > 0:
            logging.warning(result.message)

        if self.save_result:
            self.result_ = result

        return result<|MERGE_RESOLUTION|>--- conflicted
+++ resolved
@@ -37,38 +37,22 @@
         self.save_result = save_result
         self.result_ = None
 
-<<<<<<< HEAD
-    def optimize(self, func, x0, jac=None, args=()):
-        # TODO: need to improve result (e.g. vector or float if one point)
-=======
     def _handle_jac(self, fun, fun_jac):
         if fun_jac is not None:
             return fun, fun_jac
->>>>>>> 26ff0188
 
-        jac = self.jac if jac is None else jac
-        if jac == "autodiff":
+        jac = self.jac
+        if self.jac == "autodiff":
             jac = True
 
-<<<<<<< HEAD
-            def func_(x, *args):
-                value, grad = gs.autodiff.value_and_grad(func, to_numpy=True)(
-                    gs.from_numpy(x), *args
-=======
             def fun_(x):
                 value, grad = gs.autodiff.value_and_grad(fun, to_numpy=True)(
                     gs.from_numpy(x)
->>>>>>> 26ff0188
                 )
                 return value, grad
 
         else:
 
-<<<<<<< HEAD
-            def func_(x, *args):
-                value = func(gs.from_numpy(x), *args)
-                return value
-=======
             def fun_(x):
                 return fun(gs.from_numpy(x))
 
@@ -97,7 +81,6 @@
         """
         fun_, jac = self._handle_jac(fun, fun_jac)
         hess = self._handle_hess(fun_hess)
->>>>>>> 26ff0188
 
         result = scipy.optimize.minimize(
             fun_,
@@ -111,7 +94,6 @@
             constraints=self.constraints,
             callback=self.callback,
             options=self.options,
-            args=args
         )
 
         result = result_to_backend_type(result)
