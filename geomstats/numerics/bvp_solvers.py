--- conflicted
+++ resolved
@@ -22,12 +22,6 @@
             return fun(t, gs.from_numpy(state))
 
         def bc_(state_0, state_1):
-<<<<<<< HEAD
-            return bc(gs.array(state_0), gs.array(state_1))
-
-        result = scipy.integrate.solve_bvp(
-            bvp, bc_, x, y, tol=self.tol, max_nodes=self.max_nodes
-=======
             return bc(gs.from_numpy(state_0), gs.from_numpy(state_1))
 
         result = scipy.integrate.solve_bvp(
@@ -40,7 +34,6 @@
             fun_jac=fun_jac,
             bc_jac=bc_jac,
             bc_tol=self.bc_tol,
->>>>>>> 26ff0188
         )
 
         result = result_to_backend_type(result)
