--- conflicted
+++ resolved
@@ -79,31 +79,6 @@
 
         def pdf(x):
             """Compute pdf at a fixed point on the support.
-<<<<<<< HEAD
-
-            Parameters
-            ----------
-            x : float, shape (,)
-                Point on the support of the distribution
-            """
-            return lambda point: self.information_manifold.point_to_pdf(point)(x)
-
-        def _function_to_integrate(x):
-            pdf_x = pdf(x)
-            pdf_x_at_base_point = pdf_x(base_point)
-            pdf_x_derivative = gs.autodiff.jacobian(pdf_x)
-            pdf_x_derivative_at_base_point = pdf_x_derivative(base_point)
-            return (
-                gs.einsum(
-                    "...i,...j->...ij",
-                    pdf_x_derivative_at_base_point,
-                    pdf_x_derivative_at_base_point,
-                )
-                / pdf_x_at_base_point
-            )
-
-        metric_mat = quad_vec(_function_to_integrate, *self.support)[0]
-=======
 
             Parameters
             ----------
@@ -141,7 +116,6 @@
             \partial_{\theta} I(\theta) = \partial_{\theta} \mathbb{E}[YY^T]
 
         where,
->>>>>>> 2f83bcd2
 
         ..math::
 
@@ -151,23 +125,6 @@
 
         .. math::
 
-<<<<<<< HEAD
-        .. math::
-
-            I(\theta) = \partial_{\theta} \mathbb{E}[YY^T]
-
-        where,
-
-        ..math::
-
-            Y = \nabla_{\theta} \log f_{\theta}(x)
-
-        or, in indicial notation:
-
-        .. math::
-
-=======
->>>>>>> 2f83bcd2
             \partial_k I_{ij} = \int\
             \partial_{ki}^2 f\partial_j f \frac{1}{f} + \
             \partial_{kj}^2 f\partial_i f \frac{1}{f} - \
@@ -203,31 +160,6 @@
             pdf_x_at_base_point = pdf_x(base_point)
             pdf_x_derivative = gs.autodiff.jacobian_vec(pdf_x)
             pdf_x_derivative_at_base_point = pdf_x_derivative(base_point)
-<<<<<<< HEAD
-            pdf_x_hessian_at_base_point = gs.autodiff.jacobian(pdf_x_derivative)(
-                base_point
-            )
-            return (
-                1
-                / (pdf_x_at_base_point**2)
-                * (
-                    pdf_x_at_base_point
-                    * (
-                        gs.einsum(
-                            "...ki,...j->...ijk",
-                            pdf_x_hessian_at_base_point,
-                            pdf_x_derivative_at_base_point,
-                        )
-                        + gs.einsum(
-                            "...kj,...i->...ijk",
-                            pdf_x_hessian_at_base_point,
-                            pdf_x_derivative_at_base_point,
-                        )
-                    )
-                    - gs.einsum(
-                        "...i, ...j, ...k -> ...ijk",
-                        pdf_x_derivative_at_base_point,
-=======
             pdf_x_hessian = gs.autodiff.hessian_vec(pdf_x)
             pdf_x_hessian_at_base_point = pdf_x_hessian(base_point)
 
@@ -245,7 +177,6 @@
                     + gs.einsum(
                         "...kj,...ni->...ijk",
                         pdf_x_hessian_at_base_point,
->>>>>>> 2f83bcd2
                         pdf_x_derivative_at_base_point,
                     ),
                 )
