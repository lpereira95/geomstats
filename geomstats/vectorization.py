--- conflicted
+++ resolved
@@ -28,15 +28,10 @@
 
     Parameters
     ----------
-<<<<<<< HEAD
-    space : Manifold
-    point : gs.array
-=======
     space : Manifold object
         Space to which point belongs.
     point : array-like
         Point belonging to the space.
->>>>>>> cfb31bf0
 
     Returns
     -------
@@ -51,54 +46,19 @@
     return gs.prod(point_max_ndim.shape[: -space.point_ndim])
 
 
-<<<<<<< HEAD
-def is_batch(space, *point):
-=======
 def check_is_batch(space, *point):
->>>>>>> cfb31bf0
     """Check if inputs are batch.
 
     Parameters
     ----------
-<<<<<<< HEAD
-    space : Manifold
-    point : gs.array
-=======
     space : Manifold object
         Space to which point belongs.
     point : array-like
         Point belonging to the space.
->>>>>>> cfb31bf0
 
     Returns
     -------
     is_batch : bool
-<<<<<<< HEAD
-    """
-    for point_ in point:
-        if point_.ndim > space.point_ndim:
-            return True
-
-    return False
-
-
-def get_batch_shape(space, *point):
-    """Get batch shape.
-
-    Parameters
-    ----------
-    space : Manifold
-    point : gs.array
-
-    Returns
-    -------
-    batch_shape : tuple
-    """
-    point_max_ndim = _get_max_ndim_point(*point)
-    return point_max_ndim.shape[: -space.point_ndim]
-
-
-=======
         Returns True if point contains several points.
     """
     return any(point_.ndim > space.point_ndim for point_ in point)
@@ -123,32 +83,22 @@
     return point_max_ndim.shape[: -space.point_ndim]
 
 
->>>>>>> cfb31bf0
 def repeat_point(point, n_reps=2, expand=False):
     """Repeat point.
 
     Parameters
     ----------
-<<<<<<< HEAD
-    point : gs.array
-    n_reps : int
-=======
     point : array-like
         Point of a space.
     n_reps : int
         Number of times the point should be repeated.
->>>>>>> cfb31bf0
     expand : bool
         Repeat even if n_reps == 1.
 
     Returns
     -------
-<<<<<<< HEAD
-    rep_point : gs.array
-=======
     rep_point : array-like
         point repeated n_reps times.
->>>>>>> cfb31bf0
     """
     if not expand and n_reps == 1:
         return gs.copy(point)
